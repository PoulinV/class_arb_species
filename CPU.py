#!/usr/bin/env python
"""
.. module:: CPU
    :synopsis: CPU, a CLASS Plotting Utility
.. moduleauthor:: Benjamin Audren <benjamin.audren@gmail.com>
.. credits:: Benjamin Audren, Jesus Torrado
.. version:: 2.0

This is a small python program aimed to gain time when comparing two spectra,
e.g. from CAMB and CLASS, or a non-linear spectrum to a linear one.

It is designed to be used in a command line fashion, not being restricted to
your CLASS directory, though it recognizes mainly CLASS output format. Far from
perfect, or complete, it could use any suggestion for enhancing it,
just to avoid losing time on useless matters for others.

Be warned that, when comparing with other format, the following is assumed:
there are no empty line (especially at the end of file). Gnuplot comment lines
(starting with a # are allowed). This issue will cause a non-very descriptive
error in CPU, any suggestion for testing it is welcome.

Example of use:
- To superimpose two different spectra and see their global shape :
python CPU.py output/lcdm_z2_pk.dat output/lncdm_z2_pk.dat
- To see in details their ratio:
python CPU.py output/lcdm_z2_pk.dat output/lncdm_z2_pk.dat -r

The "PlanckScale" is taken with permission from Jesus Torrado's:
cosmo_mini_toolbox, available under GPLv3 at
https://github.com/JesusTorrado/cosmo_mini_toolbox

"""
<<<<<<< HEAD
# System imports
=======
import numpy as np
from numpy import ma
MaskedArray = ma.MaskedArray
from scipy.interpolate import splrep, splev
>>>>>>> 4d2e4f05
import os
import sys
import argparse
import itertools
from math import floor
from matplotlib import scale as mscale
from matplotlib.transforms import Transform
from matplotlib.ticker import FixedLocator

# Numerics
import numpy as np
from numpy import ma
from scipy.interpolate import splrep, splev
from math import floor

# Plotting
import matplotlib.pyplot as plt
from matplotlib import scale as mscale
from matplotlib.transforms import Transform
from matplotlib.ticker import FixedLocator


def CPU_parser():
    parser = argparse.ArgumentParser(
        description=(
            'CPU, a CLASS Plotting Utility, specify wether you want\n'
            'to superimpose, or plot the ratio of different files.'),
        epilog=(
            'A standard usage would be, for instance:\n'
            'python CPU.py output/test_pk.dat output/test_pk_nl_density.dat'
            ' -r\npython CPU.py output/wmap_cl.dat output/planck_cl.dat'),
        formatter_class=argparse.RawDescriptionHelpFormatter)

    parser.add_argument(
        'files', type=str, nargs='*', help='Files to plot')
    parser.add_argument('-r', '--ratio', dest='ratio', action='store_true',
                        help='Plot the ratio of the spectra')
    parser.add_argument('-y', '--y-axis', dest='y_axis', nargs='+',
                        help='specify the fields you want to plot.')
<<<<<<< HEAD
    parser.add_argument('-x', '--x-axis', dest='x_axis', type=str,
                        help='specify the field to be used on the x-axis')
=======
>>>>>>> 4d2e4f05
    parser.add_argument('--scale', type=str,
                        choices=['lin', 'loglog', 'loglin', 'george'],
                        help='Specify the scale to use for the plot')
    parser.add_argument('--xlim', dest='xlim', nargs='+', type=float,
                        default=[], help='Specify the x range')
<<<<<<< HEAD
    parser.add_argument('--ylim', dest='ylim', nargs='+', type=float,
                        default=[], help='Specify the y range')
=======
>>>>>>> 4d2e4f05
    parser.add_argument(
        '-p, --print',
        dest='printfile', action='store_true', default=False,
        help='print the graph directly in a .pdf file')
    parser.add_argument(
        '-r, --repeat',
        dest='repeat', action='store_true', default=False,
        help='repeat the step for all redshifts with same base name')
    return parser

# Helper code from cosmo_mini_toolbox, by Jesus Torrado, available fully at
# https://github.com/JesusTorrado/cosmo_mini_toolbox, to use the log then
# linear scale for the multipole axis when plotting Cl.
nonpos = "mask"
change = 50.0
factor = 500.


def _mask_nonpos(a):
    """
Return a Numpy masked array where all non-positive 1 are
masked. If there are no non-positive, the original array
is returned.
"""
    mask = a <= 0.0
    if mask.any():
        return ma.MaskedArray(a, mask=mask)
    return a


def _clip_smaller_than_one(a):
    a[a <= 0.0] = 1e-300
    return a


class PlanckScale(mscale.ScaleBase):
    """
Scale used by the Planck collaboration to plot Temperature power spectra:
base-10 logarithmic up to l=50, and linear from there on.

Care is taken so non-positive values are not plotted.
"""
    name = 'planck'

    def __init__(self, axis, **kwargs):
        pass

    def set_default_locators_and_formatters(self, axis):
        axis.set_major_locator(
            FixedLocator(
                np.concatenate((np.array([2, 10, change]),
                                np.arange(500, 2500, 500)))))
        axis.set_minor_locator(
            FixedLocator(
                np.concatenate((np.arange(2, 10),
                                np.arange(10, 50, 10),
                                np.arange(floor(change/100), 2500, 100)))))

    def get_transform(self):
        """
        Return a :class:`~matplotlib.transforms.Transform` instance
        appropriate for the given logarithm base.
        """
        return self.PlanckTransform(nonpos)

    def limit_range_for_scale(self, vmin, vmax, minpos):
        """
        Limit the domain to positive values.
        """
        return (vmin <= 0.0 and minpos or vmin,
                vmax <= 0.0 and minpos or vmax)

    class PlanckTransform(Transform):
        input_dims = 1
        output_dims = 1
        is_separable = True
        has_inverse = True

        def __init__(self, nonpos):
            Transform.__init__(self)
            if nonpos == 'mask':
                self._handle_nonpos = _mask_nonpos
            else:
                self._handle_nonpos = _clip_nonpos

        def transform_non_affine(self, a):
            lower = a[np.where(a<=change)]
            greater = a[np.where(a> change)]
            if lower.size:
                lower = self._handle_nonpos(lower * 10.0)/10.0
                if isinstance(lower, MaskedArray):
                    lower = ma.log10(lower)
                else:
                    lower = np.log10(lower)
                lower = factor*lower
            if greater.size:
                greater = (factor*np.log10(change) + (greater-change))
            # Only low
            if not(greater.size):
                return lower
            # Only high
            if not(lower.size):
                return greater
            return np.concatenate((lower, greater))

        def inverted(self):
            return PlanckScale.InvertedPlanckTransform()

    class InvertedPlanckTransform(Transform):
        input_dims = 1
        output_dims = 1
        is_separable = True
        has_inverse = True

        def transform_non_affine(self, a):
            lower = a[np.where(a<=factor*np.log10(change))]
            greater = a[np.where(a> factor*np.log10(change))]
            if lower.size:
                if isinstance(lower, MaskedArray):
                    lower = ma.power(10.0, lower/float(factor))
                else:
                    lower = np.power(10.0, lower/float(factor))
            if greater.size:
                greater = (greater + change - factor*np.log10(change))
            # Only low
            if not(greater.size):
                return lower
            # Only high
            if not(lower.size):
                return greater
            return np.concatenate((lower, greater))
        def inverted(self):
            return PlanckTransform()

# Finished. Register the scale!
mscale.register_scale(PlanckScale)

def plot_CLASS_output(files, x_axis, y_axis, ratio=False, printing=False,
                      output_name='', extension='', x_variable='',
<<<<<<< HEAD
                      scale='lin', xlim=[], ylim=[]):
=======
                      scale='lin', xlim=[]):
>>>>>>> 4d2e4f05
    """
    Load the data to numpy arrays, write all the commands for plotting to a
    Python script for further refinment, and display them.

    Inspired heavily by the matlab version by Thomas Tram

    Parameters
    ----------
    files : list
        List of files to plot
    x-axis : string
        name of the column to use as the x coordinate
    y-axis : list, str
        List of items to plot, which should match the way they appear in the
        file, for instance: ['TT', 'BB]

    Keyword Arguments
    -----------------
    ratio : bool
        If set to yes, plots the ratio of the files, taking as a reference the
        first one
    output_name : str
        Specify a different name for the produced figure (by default, it takes
        the name of the first file, and replace the .dat by .pdf)
    extension : str

    """
    # Define the python script name, and the pdf path
    python_script_path = files[0]+'.py'
    pdf_path = files[0]+'.pdf'

    # The variable text will contain all the lines to be printed in the end to
    # the python script path, joined with newline characters. Beware of the
    # indentation.
    text = ['import matplotlib.pyplot as plt',
            'import numpy as np',
            'import itertools', '']

    # Load all the graphs
    data = []
    for data_file in files:
        data.append(np.loadtxt(data_file))

    # Create the full_path_files list, that contains the absolute path, so that
    # the future python script can import them directly.
    full_path_files = [os.path.abspath(elem) for elem in files]

    text += ['files = %s' % full_path_files]
    text += ['data = []',
             'for data_file in files:',
             '    data.append(np.loadtxt(data_file))']

    # Recover the base name of the files, everything before the .
    roots = [elem.split(os.path.sep)[-1].split('.')[0] for elem in files]
    text += ['roots = [%s]' % ', '.join(["'%s'" % root for root in roots])]

    # Recover the number of columns in the first file, as well as their title.
    num_columns, names, tex_names = extract_headers(files[0])

    # Check if everything is in order
    if num_columns == 2:
        y_axis = [names[1]]
    elif num_columns > 2:
        # in case y_axis was only a string, cast it to a list
        if isinstance(y_axis, str):
            y_axis = [y_axis]

    # Store the selected text and tex_names to the script
    selected = []
    for elem in y_axis:
        selected.extend([name for name in names if name.find(elem) != -1 and
                         name not in selected])
    y_axis = selected

    text += ['y_axis = %s' % selected]
    text += ['tex_names = %s' % [elem for (elem, name) in
                                 zip(tex_names, names) if name in selected]]

    # Decide for the x_axis, by default the index will be set to zero
    x_index = 0
    if x_axis:
        if x_axis in names:
            x_index = names.index(x_axis)
    text += ["x_axis = '%s'" % tex_names[x_index]]

    # Store the limits variable in the text
    text += ["ylim = %s" % ylim]
    text += ["xlim = %s" % xlim]

    # Create the figure and ax objects
    fig, ax = plt.subplots()
    text += ['', 'fig, ax = plt.subplots()']

    # if ratio is not set, then simply plot them all
    if not ratio:
<<<<<<< HEAD
        text += ['for curve in data:']
=======
        loc = ''
        text += 'for curve in data:\n'
>>>>>>> 4d2e4f05
        for idx, curve in enumerate(data):
            _, curve_names, _ = extract_headers(files[idx])
            for selec in y_axis:
                index = curve_names.index(selec)
                plot_line = '    ax.'
                if scale == 'lin':
                    plot_line += 'plot(curve[:, %i], curve[:, %i])' % (
                        x_index, index)
                    ax.plot(curve[:, x_index], curve[:, index])
                elif scale == 'loglog':
                    plot_line += 'loglog(curve[:, %i], abs(curve[:, %i]))' % (
                        x_index, index)
                    ax.loglog(curve[:, x_index], abs(curve[:, index]))
                elif scale == 'loglin':
<<<<<<< HEAD
                    plot_line += 'semilogx(curve[:, %i], curve[:, %i])' % (
                        x_index, index)
                    ax.semilogx(curve[:, x_index], curve[:, index])
                elif scale == 'george':
                    plot_line += 'plot(curve[:, %i], curve[:, %i])' % (
                        x_index, index)
                    ax.plot(curve[:, x_index], curve[:, index])
                    ax.set_xscale('planck')
                text += [plot_line]

        ax.legend([root+': '+elem for (root, elem) in
                   itertools.product(roots, y_axis)], loc='best')
        text += ["",
                 "ax.legend([root+': '+elem for (root, elem) in",
                 "    itertools.product(roots, y_axis)], loc='best')",
                 ""]
=======
                    text += 'semilogx(curve[:, 0], curve[:, %i])\n' % index
                    ax.semilogx(curve[:, 0], curve[:, index])
                elif scale == 'george':
                    text += 'plot(curve[:, 0], curve[:, %i])\n' % index
                    ax.plot(curve[:, 0], curve[:, index])
                    ax.set_xscale('planck')
                    loc = 'upper right'
        if not loc:
            loc = 'lower right'

        ax.legend([root+': '+elem for (root, elem) in
                   itertools.product(roots, selection)], loc=loc)
>>>>>>> 4d2e4f05
    else:
        text += ['from scipy.interpolate import splrep, splev']
        ref = data[0]
        text += ['ref = data[0]']
        _, ref_curve_names, _ = extract_headers(files[0])
        text += ['for idx in range(1, len(data)):',
                 '    current = data[idx]']
        for idx in range(1, len(data)):
            current = data[idx]
            _, curve_names, _ = extract_headers(files[idx])
            for selec in y_axis:
                # Do the interpolation
                axis = ref[:, x_index]
                reference = ref[:, ref_curve_names.index(selec)]
<<<<<<< HEAD
                interpolated = splrep(current[:, x_index],
                                      current[:, curve_names.index(selec)])
                text += ['    axis = ref[:, %i]' % x_index,
                         '    reference = ref[:, %i]' % ref_curve_names.index(selec),
                         '    interpolated = splrep(current[:, %i],' % x_index,
                         '        current[:, %i])' % curve_names.index(selec)]
                if scale == 'lin':
                    text += ['    ax.plot(axis, splev(ref[:, 0],' % x_index,
                             '        interpolated)/reference-1)']
                    ax.plot(axis, splev(ref[:, x_index],
                                        interpolated)/reference-1)
                elif scale == 'loglin':
                    text += ['    ax.semilogx(axis, splev(ref[:, %i],' % x_index,
                             '        interpolated)/reference-1)']
                    ax.semilogx(axis, splev(ref[:, x_index],
                                            interpolated)/reference-1)
=======
                interpolated = splrep(current[:, 0],
                                        current[:, curve_names.index(selec)])
                if scale == 'lin':
                    ax.plot(axis, splev(ref[:, 0], interpolated)/reference-1)
                elif scale == 'loglin':
                    ax.semilogx(axis, splev(ref[:, 0],
                                interpolated)/reference-1)
>>>>>>> 4d2e4f05
                elif scale == 'loglog':
                    raise InputError(
                        "loglog plot is not available for ratios")

    if 'TT' in curve_names:
        ax.set_xlabel('$\ell$', fontsize=16)
        text += ["ax.set_xlabel('$\ell$', fontsize=16)"]
    elif 'P' in curve_names:
<<<<<<< HEAD
        ax.set_xlabel('$k$ [$h$/Mpc]', fontsize=16)
        text += ["ax.set_xlabel('$k$ [$h$/Mpc]', fontsize=16)"]
    else:
        ax.set_xlabel(tex_names[x_index], fontsize=16)
        text += ["ax.set_xlabel('%s', fontsize=16)" % tex_names[x_index]]
    if xlim:
        if len(xlim) > 1:
            ax.set_xlim(xlim)
            text += ["ax.set_xlim(xlim)"]
        else:
            ax.set_xlim(xlim[0])
            text += ["ax.set_xlim(xlim[0])"]
        ax.set_ylim()
        text += ["ax.set_ylim()"]
    if ylim:
        if len(ylim) > 1:
            ax.set_ylim(ylim)
            text += ["ax.set_ylim(ylim)"]
        else:
            ax.set_ylim(ylim[0])
            text += ["ax.set_ylim(ylim[0])"]
    text += ['plt.show()']
=======
        ax.set_xlabel('$k$ [$h$/Mpc]', fontsize=20)
    if xlim:
        if len(xlim) > 1:
            ax.set_xlim(xlim)
        else:
            ax.set_xlim(xlim[0])
        ax.set_ylim()
    text += 'plt.show()\n'
>>>>>>> 4d2e4f05
    plt.show()

    # Write to the python file all the issued commands. You can then reproduce
    # the plot by running "python output/something_cl.dat.py"
    with open(python_script_path, 'w') as python_script:
        print 'Creating a python script to reproduce the figure'
        print '--> stored in %s' % python_script_path
        python_script.write('\n'.join(text))

    # If the use wants to print the figure to a file
    if printing:
        fig.savefig(pdf_path)


class FormatError(Exception):
    """Format not recognised"""
    pass


class TypeError(Exception):
    """Spectrum type not recognised"""
    pass


class NumberOfFilesError(Exception):
    """Invalid number of files"""
    pass


class InputError(Exception):
    """Incompatible input requirements"""
    pass


def replace_scale(string):
    """
    This assumes that the string starts with "(.)", which will be replaced by
    (8piG/3)

    >>> print replace_scale('(.)toto')
    >>> '(8\\pi G/3)toto'
    """
    string_list = list(string)
    string_list.pop(1)
    string_list[1:1] = list('8\\pi G/3')
    return ''.join(string_list)


def process_long_names(long_names):
    """
    Given the names extracted from the header, return two arrays, one with the
    short version, and one tex version

    >>> names, tex_names = process_long_names(['(.)toto', 'proper time [Gyr]'])
    >>> print names
    >>> ['toto', 'proper time']
    >>> print tex_names
    >>> ['(8\\pi G/3)toto, 'proper time [Gyr]']

    """
    names = []
    tex_names = []
    # First pass, to remove the leading scales
    for name in long_names:
        # This can happen in the background file
        if name.startswith('(.)', 0):
            temp_name = name[3:]
            names.append(temp_name)
            tex_names.append(replace_scale(name))
        # Otherwise, we simply
        else:
            names.append(name)
            tex_names.append(name)

    # Finally, remove any extra spacing
    names = [''.join(elem.split()) for elem in names]
    return names, tex_names


def extract_headers(header_path):
    with open(header_path, 'r') as header_file:
        header = [line for line in header_file if line[0] == '#']
        header = header[-1]

    # Count the number of columns in the file, and recover their name. Thanks
    # Thomas Tram for the trick
    indices = [i+1 for i in range(len(header)) if
               header.startswith(':', i)]
    num_columns = len(indices)
    long_names = [header[indices[i]:indices[(i+1)]-3].strip() if i < num_columns-1
                  else header[indices[i]:].strip()
                  for i in range(num_columns)]

    # Process long_names further to handle special cases, and extract names,
    # which will correspond to the tags specified in "y_axis".
    names, tex_names = process_long_names(long_names)

    return num_columns, names, tex_names


def main():
    print '~~~ Running CPU, a CLASS Plotting Utility ~~~'
    parser = CPU_parser()
    # Parse the command line arguments
    args = parser.parse_args()

    # if there are no argument in the input, print usage
    if len(args.files) == 0:
        parser.print_usage()
        return

    # if the first file name contains cl or pk, infer the type of desired
    # spectrum
    if not args.y_axis:
        if args.files[0].rfind('cl') != -1:
<<<<<<< HEAD
            y_axis = ['TT']
            scale = 'loglog'
        elif args.files[0].rfind('pk') != -1:
            y_axis = ['P']
=======
            selection = ['TT']
            scale = 'loglog'
        elif args.files[0].rfind('pk') != -1:
            selection = ['P']
>>>>>>> 4d2e4f05
            scale = 'loglog'
        else:
            raise TypeError(
                "Please specify a field to plot")
        args.y_axis = y_axis
    else:
        scale = ''
    if not args.scale:
        if scale:
            args.scale = scale
        else:
            args.scale = 'lin'

<<<<<<< HEAD
    # Remove extra spacing in the y_axis list
    args.y_axis = [''.join(elem.split()) for elem in args.y_axis]
=======
    # Remove extra spacing in the selection list
    args.selection = [''.join(elem.split()) for elem in args.selection]
>>>>>>> 4d2e4f05
    # If ratio is asked, but only one file was passed in argument, politely
    # complain
    if args.ratio:
        if len(args.files) < 2:
            raise NumberOfFilesError(
                "If you want me to compute a ratio between two files, "
                "I strongly encourage you to give me at least two of them.")
    # actual plotting. By default, a simple superposition of the graph is
    # performed. If asked to be divided, the ratio is shown - whether a need
    # for interpolation arises or not.
<<<<<<< HEAD
    plot_CLASS_output(args.files, args.x_axis, args.y_axis,
                      ratio=args.ratio, printing=args.printfile,
                      scale=args.scale, xlim=args.xlim, ylim=args.ylim)


# Helper code from cosmo_mini_toolbox, by Jesus Torrado, available fully at
# https://github.com/JesusTorrado/cosmo_mini_toolbox, to use the log then
# linear scale for the multipole axis when plotting Cl.
nonpos = "mask"
change = 50.0
factor = 500.


def _mask_nonpos(a):
    """
    Return a Numpy masked array where all non-positive 1 are
    masked. If there are no non-positive, the original array
    is returned.
    """
    mask = a <= 0.0
    if mask.any():
        return ma.MaskedArray(a, mask=mask)
    return a


def _clip_smaller_than_one(a):
    a[a <= 0.0] = 1e-300
    return a


class PlanckScale(mscale.ScaleBase):
    """
    Scale used by the Planck collaboration to plot Temperature power spectra:
    base-10 logarithmic up to l=50, and linear from there on.

    Care is taken so non-positive values are not plotted.
    """
    name = 'planck'

    def __init__(self, axis, **kwargs):
        pass

    def set_default_locators_and_formatters(self, axis):
        axis.set_major_locator(
            FixedLocator(
                np.concatenate((np.array([2, 10, change]),
                                np.arange(500, 2500, 500)))))
        axis.set_minor_locator(
            FixedLocator(
                np.concatenate((np.arange(2, 10),
                                np.arange(10, 50, 10),
                                np.arange(floor(change/100), 2500, 100)))))

    def get_transform(self):
        """
        Return a :class:`~matplotlib.transforms.Transform` instance
        appropriate for the given logarithm base.
        """
        return self.PlanckTransform(nonpos)

    def limit_range_for_scale(self, vmin, vmax, minpos):
        """
        Limit the domain to positive values.
        """
        return (vmin <= 0.0 and minpos or vmin,
                vmax <= 0.0 and minpos or vmax)

    class PlanckTransform(Transform):
        input_dims = 1
        output_dims = 1
        is_separable = True
        has_inverse = True

        def __init__(self, nonpos):
            Transform.__init__(self)
            if nonpos == 'mask':
                self._handle_nonpos = _mask_nonpos
            else:
                self._handle_nonpos = _clip_nonpos

        def transform_non_affine(self, a):
            lower = a[np.where(a<=change)]
            greater = a[np.where(a> change)]
            if lower.size:
                lower = self._handle_nonpos(lower * 10.0)/10.0
                if isinstance(lower, ma.MaskedArray):
                    lower = ma.log10(lower)
                else:
                    lower = np.log10(lower)
                lower = factor*lower
            if greater.size:
                greater = (factor*np.log10(change) + (greater-change))
            # Only low
            if not(greater.size):
                return lower
            # Only high
            if not(lower.size):
                return greater
            return np.concatenate((lower, greater))

        def inverted(self):
            return PlanckScale.InvertedPlanckTransform()

    class InvertedPlanckTransform(Transform):
        input_dims = 1
        output_dims = 1
        is_separable = True
        has_inverse = True

        def transform_non_affine(self, a):
            lower = a[np.where(a<=factor*np.log10(change))]
            greater = a[np.where(a> factor*np.log10(change))]
            if lower.size:
                if isinstance(lower, ma.MaskedArray):
                    lower = ma.power(10.0, lower/float(factor))
                else:
                    lower = np.power(10.0, lower/float(factor))
            if greater.size:
                greater = (greater + change - factor*np.log10(change))
            # Only low
            if not(greater.size):
                return lower
            # Only high
            if not(lower.size):
                return greater
            return np.concatenate((lower, greater))
        def inverted(self):
            return PlanckTransform()

# Finished. Register the scale!
mscale.register_scale(PlanckScale)
=======
    plot_CLASS_output(args.files, args.selection, ratio=args.ratio,
                      printing=args.printfile, scale=args.scale,
                      xlim=args.xlim)
>>>>>>> 4d2e4f05

if __name__ == '__main__':
    sys.exit(main())<|MERGE_RESOLUTION|>--- conflicted
+++ resolved
@@ -30,14 +30,7 @@
 https://github.com/JesusTorrado/cosmo_mini_toolbox
 
 """
-<<<<<<< HEAD
 # System imports
-=======
-import numpy as np
-from numpy import ma
-MaskedArray = ma.MaskedArray
-from scipy.interpolate import splrep, splev
->>>>>>> 4d2e4f05
 import os
 import sys
 import argparse
@@ -77,21 +70,15 @@
                         help='Plot the ratio of the spectra')
     parser.add_argument('-y', '--y-axis', dest='y_axis', nargs='+',
                         help='specify the fields you want to plot.')
-<<<<<<< HEAD
     parser.add_argument('-x', '--x-axis', dest='x_axis', type=str,
                         help='specify the field to be used on the x-axis')
-=======
->>>>>>> 4d2e4f05
     parser.add_argument('--scale', type=str,
                         choices=['lin', 'loglog', 'loglin', 'george'],
                         help='Specify the scale to use for the plot')
     parser.add_argument('--xlim', dest='xlim', nargs='+', type=float,
                         default=[], help='Specify the x range')
-<<<<<<< HEAD
     parser.add_argument('--ylim', dest='ylim', nargs='+', type=float,
                         default=[], help='Specify the y range')
-=======
->>>>>>> 4d2e4f05
     parser.add_argument(
         '-p, --print',
         dest='printfile', action='store_true', default=False,
@@ -102,140 +89,10 @@
         help='repeat the step for all redshifts with same base name')
     return parser
 
-# Helper code from cosmo_mini_toolbox, by Jesus Torrado, available fully at
-# https://github.com/JesusTorrado/cosmo_mini_toolbox, to use the log then
-# linear scale for the multipole axis when plotting Cl.
-nonpos = "mask"
-change = 50.0
-factor = 500.
-
-
-def _mask_nonpos(a):
-    """
-Return a Numpy masked array where all non-positive 1 are
-masked. If there are no non-positive, the original array
-is returned.
-"""
-    mask = a <= 0.0
-    if mask.any():
-        return ma.MaskedArray(a, mask=mask)
-    return a
-
-
-def _clip_smaller_than_one(a):
-    a[a <= 0.0] = 1e-300
-    return a
-
-
-class PlanckScale(mscale.ScaleBase):
-    """
-Scale used by the Planck collaboration to plot Temperature power spectra:
-base-10 logarithmic up to l=50, and linear from there on.
-
-Care is taken so non-positive values are not plotted.
-"""
-    name = 'planck'
-
-    def __init__(self, axis, **kwargs):
-        pass
-
-    def set_default_locators_and_formatters(self, axis):
-        axis.set_major_locator(
-            FixedLocator(
-                np.concatenate((np.array([2, 10, change]),
-                                np.arange(500, 2500, 500)))))
-        axis.set_minor_locator(
-            FixedLocator(
-                np.concatenate((np.arange(2, 10),
-                                np.arange(10, 50, 10),
-                                np.arange(floor(change/100), 2500, 100)))))
-
-    def get_transform(self):
-        """
-        Return a :class:`~matplotlib.transforms.Transform` instance
-        appropriate for the given logarithm base.
-        """
-        return self.PlanckTransform(nonpos)
-
-    def limit_range_for_scale(self, vmin, vmax, minpos):
-        """
-        Limit the domain to positive values.
-        """
-        return (vmin <= 0.0 and minpos or vmin,
-                vmax <= 0.0 and minpos or vmax)
-
-    class PlanckTransform(Transform):
-        input_dims = 1
-        output_dims = 1
-        is_separable = True
-        has_inverse = True
-
-        def __init__(self, nonpos):
-            Transform.__init__(self)
-            if nonpos == 'mask':
-                self._handle_nonpos = _mask_nonpos
-            else:
-                self._handle_nonpos = _clip_nonpos
-
-        def transform_non_affine(self, a):
-            lower = a[np.where(a<=change)]
-            greater = a[np.where(a> change)]
-            if lower.size:
-                lower = self._handle_nonpos(lower * 10.0)/10.0
-                if isinstance(lower, MaskedArray):
-                    lower = ma.log10(lower)
-                else:
-                    lower = np.log10(lower)
-                lower = factor*lower
-            if greater.size:
-                greater = (factor*np.log10(change) + (greater-change))
-            # Only low
-            if not(greater.size):
-                return lower
-            # Only high
-            if not(lower.size):
-                return greater
-            return np.concatenate((lower, greater))
-
-        def inverted(self):
-            return PlanckScale.InvertedPlanckTransform()
-
-    class InvertedPlanckTransform(Transform):
-        input_dims = 1
-        output_dims = 1
-        is_separable = True
-        has_inverse = True
-
-        def transform_non_affine(self, a):
-            lower = a[np.where(a<=factor*np.log10(change))]
-            greater = a[np.where(a> factor*np.log10(change))]
-            if lower.size:
-                if isinstance(lower, MaskedArray):
-                    lower = ma.power(10.0, lower/float(factor))
-                else:
-                    lower = np.power(10.0, lower/float(factor))
-            if greater.size:
-                greater = (greater + change - factor*np.log10(change))
-            # Only low
-            if not(greater.size):
-                return lower
-            # Only high
-            if not(lower.size):
-                return greater
-            return np.concatenate((lower, greater))
-        def inverted(self):
-            return PlanckTransform()
-
-# Finished. Register the scale!
-mscale.register_scale(PlanckScale)
 
 def plot_CLASS_output(files, x_axis, y_axis, ratio=False, printing=False,
                       output_name='', extension='', x_variable='',
-<<<<<<< HEAD
                       scale='lin', xlim=[], ylim=[]):
-=======
-                      scale='lin', xlim=[]):
->>>>>>> 4d2e4f05
     """
     Load the data to numpy arrays, write all the commands for plotting to a
     Python script for further refinment, and display them.
@@ -331,12 +188,7 @@
 
     # if ratio is not set, then simply plot them all
     if not ratio:
-<<<<<<< HEAD
         text += ['for curve in data:']
-=======
-        loc = ''
-        text += 'for curve in data:\n'
->>>>>>> 4d2e4f05
         for idx, curve in enumerate(data):
             _, curve_names, _ = extract_headers(files[idx])
             for selec in y_axis:
@@ -351,7 +203,6 @@
                         x_index, index)
                     ax.loglog(curve[:, x_index], abs(curve[:, index]))
                 elif scale == 'loglin':
-<<<<<<< HEAD
                     plot_line += 'semilogx(curve[:, %i], curve[:, %i])' % (
                         x_index, index)
                     ax.semilogx(curve[:, x_index], curve[:, index])
@@ -368,20 +219,6 @@
                  "ax.legend([root+': '+elem for (root, elem) in",
                  "    itertools.product(roots, y_axis)], loc='best')",
                  ""]
-=======
-                    text += 'semilogx(curve[:, 0], curve[:, %i])\n' % index
-                    ax.semilogx(curve[:, 0], curve[:, index])
-                elif scale == 'george':
-                    text += 'plot(curve[:, 0], curve[:, %i])\n' % index
-                    ax.plot(curve[:, 0], curve[:, index])
-                    ax.set_xscale('planck')
-                    loc = 'upper right'
-        if not loc:
-            loc = 'lower right'
-
-        ax.legend([root+': '+elem for (root, elem) in
-                   itertools.product(roots, selection)], loc=loc)
->>>>>>> 4d2e4f05
     else:
         text += ['from scipy.interpolate import splrep, splev']
         ref = data[0]
@@ -396,7 +233,6 @@
                 # Do the interpolation
                 axis = ref[:, x_index]
                 reference = ref[:, ref_curve_names.index(selec)]
-<<<<<<< HEAD
                 interpolated = splrep(current[:, x_index],
                                       current[:, curve_names.index(selec)])
                 text += ['    axis = ref[:, %i]' % x_index,
@@ -413,15 +249,6 @@
                              '        interpolated)/reference-1)']
                     ax.semilogx(axis, splev(ref[:, x_index],
                                             interpolated)/reference-1)
-=======
-                interpolated = splrep(current[:, 0],
-                                        current[:, curve_names.index(selec)])
-                if scale == 'lin':
-                    ax.plot(axis, splev(ref[:, 0], interpolated)/reference-1)
-                elif scale == 'loglin':
-                    ax.semilogx(axis, splev(ref[:, 0],
-                                interpolated)/reference-1)
->>>>>>> 4d2e4f05
                 elif scale == 'loglog':
                     raise InputError(
                         "loglog plot is not available for ratios")
@@ -430,7 +257,6 @@
         ax.set_xlabel('$\ell$', fontsize=16)
         text += ["ax.set_xlabel('$\ell$', fontsize=16)"]
     elif 'P' in curve_names:
-<<<<<<< HEAD
         ax.set_xlabel('$k$ [$h$/Mpc]', fontsize=16)
         text += ["ax.set_xlabel('$k$ [$h$/Mpc]', fontsize=16)"]
     else:
@@ -453,16 +279,6 @@
             ax.set_ylim(ylim[0])
             text += ["ax.set_ylim(ylim[0])"]
     text += ['plt.show()']
-=======
-        ax.set_xlabel('$k$ [$h$/Mpc]', fontsize=20)
-    if xlim:
-        if len(xlim) > 1:
-            ax.set_xlim(xlim)
-        else:
-            ax.set_xlim(xlim[0])
-        ax.set_ylim()
-    text += 'plt.show()\n'
->>>>>>> 4d2e4f05
     plt.show()
 
     # Write to the python file all the issued commands. You can then reproduce
@@ -578,17 +394,10 @@
     # spectrum
     if not args.y_axis:
         if args.files[0].rfind('cl') != -1:
-<<<<<<< HEAD
             y_axis = ['TT']
             scale = 'loglog'
         elif args.files[0].rfind('pk') != -1:
             y_axis = ['P']
-=======
-            selection = ['TT']
-            scale = 'loglog'
-        elif args.files[0].rfind('pk') != -1:
-            selection = ['P']
->>>>>>> 4d2e4f05
             scale = 'loglog'
         else:
             raise TypeError(
@@ -602,13 +411,8 @@
         else:
             args.scale = 'lin'
 
-<<<<<<< HEAD
     # Remove extra spacing in the y_axis list
     args.y_axis = [''.join(elem.split()) for elem in args.y_axis]
-=======
-    # Remove extra spacing in the selection list
-    args.selection = [''.join(elem.split()) for elem in args.selection]
->>>>>>> 4d2e4f05
     # If ratio is asked, but only one file was passed in argument, politely
     # complain
     if args.ratio:
@@ -619,7 +423,6 @@
     # actual plotting. By default, a simple superposition of the graph is
     # performed. If asked to be divided, the ratio is shown - whether a need
     # for interpolation arises or not.
-<<<<<<< HEAD
     plot_CLASS_output(args.files, args.x_axis, args.y_axis,
                       ratio=args.ratio, printing=args.printfile,
                       scale=args.scale, xlim=args.xlim, ylim=args.ylim)
@@ -746,16 +549,12 @@
             if not(lower.size):
                 return greater
             return np.concatenate((lower, greater))
+
         def inverted(self):
             return PlanckTransform()
 
 # Finished. Register the scale!
 mscale.register_scale(PlanckScale)
-=======
-    plot_CLASS_output(args.files, args.selection, ratio=args.ratio,
-                      printing=args.printfile, scale=args.scale,
-                      xlim=args.xlim)
->>>>>>> 4d2e4f05
 
 if __name__ == '__main__':
     sys.exit(main())
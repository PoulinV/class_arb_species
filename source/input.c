--- conflicted
+++ resolved
@@ -820,75 +820,6 @@
   if (flag2 == _TRUE_)
     pba->Omega0_dcdmdr = param2/pba->h/pba->h;
 
-<<<<<<< HEAD
-  /** - Read Omega_ini_dcdm or omega_ini_dcdm */
-  class_call(parser_read_double(pfc,"Omega_ini_dcdm",&param1,&flag1,errmsg),
-             errmsg,
-             errmsg);
-  class_call(parser_read_double(pfc,"omega_ini_dcdm",&param2,&flag2,errmsg),
-             errmsg,
-             errmsg);
-  class_test(((flag1 == _TRUE_) && (flag2 == _TRUE_)),
-             errmsg,
-             "In input file, you can only enter one of Omega_ini_dcdm or omega_ini_dcdm, choose one");
-  pba->Omega_ini_dcdm = 0.;
-  if (flag1 == _TRUE_)
-    pba->Omega_ini_dcdm = param1;
-  if (flag2 == _TRUE_)
-    pba->Omega_ini_dcdm = param2/pba->h/pba->h;
-
-
-  /* Read Gamma in same units as H0, i.e. km/(s Mpc)*/
-  class_call(parser_read_double(pfc,"Gamma_dcdm",&param1,&flag1,errmsg),
-             errmsg,
-             errmsg);
- /* Read tau_gamma in seconds */
-  class_call(parser_read_double(pfc,"tau_dcdm",&param2,&flag2,errmsg),
-             errmsg,
-             errmsg);
-
-   class_test(((flag1 == _TRUE_) && (flag2 == _TRUE_)),
-              errmsg,
-              "In input file, you can only enter one of Gamma_dcdm or tau_dcdm, choose one");
-  // class_read_double("Gamma_dcdm",pba->Gamma_dcdm);
-
-  /* Convert to Mpc */
-  // pba->Gamma_dcdm *= (1.e3 / _c_);
-  if (flag1 == _TRUE_)
-    pba->Gamma_dcdm = param1*(1.e3 / _c_);
-  if (flag2 == _TRUE_){
-  pba->Gamma_dcdm = 1/(param2/(1e9*365*24*3600))/1.02e-3*(1.e3 / _c_);
-  pba->tau_dcdm = param2;
-  // fprintf(stdout, "you have chosen Gamma = %e*H0, tau = %e s \n",pba->Gamma_dcdm/(1.e3 / _c_)/67,param2);
-  }
-
-  /** Input parameters relative to DM-baryon scattering */
-  class_read_double("u_gcdm",pth->u_gcdm); /** interaction rate */
-
-  /** Input parameters relative to excited DM-gamma scattering */
-  class_read_double("beta_gcdm",pth->beta_gcdm); /** The energy splitting (in unit of T0) */
-  class_read_double("alpha_gcdm_eV",pth->alpha_gcdm); /** One can pass either alpha_gcdm_eV = a_0 A_21 E_21^2 / (6 m_xhi T_0) (in eV) */
-  class_read_double("A_21_over_mchi",pth->A_21_over_mchi); /**  or the transition rate over the DM mass A_21 / m_xhi (dimensionless)*/
-  class_test((pth->alpha_gcdm != 0) && (pth->A_21_over_mchi != 0),
-              errmsg,
-              "You have 'alpha_gcdm != 0 ' and 'A_21_over_mchi != 0'. Please, set either 'alpha_gcdm_eV != 0' (in eV) or the transition rate 'A_21_over_mchi != 0', not both.");
-  if(pth->A_21_over_mchi!= 0) pth->alpha_gcdm = pth->A_21_over_mchi*pth->beta_gcdm*pth->beta_gcdm*pba->T_cmb*8.625e-5/6;
-
-  pth->alpha_gcdm *= 0.15637*1.e30; //eV to Mpc^-1
-
-  // class_read_double("alpha_gcdm_eV",alpha_gcdm_eV);
-  // pth->alpha_gcdm = alpha_gcdm_eV;
-
-  class_test(((pth->u_gcdm != 0) || (pth->beta_gcdm != 0) || (pth->alpha_gcdm != 0)) && (ppt->gauge == synchronous),
-             errmsg,
-             "DM-gamma interactions in the synchronous gauge are not yet implemented. Please work in the newtonian gauge by setting 'gauge = newtonian' in your '.ini' file.");
-  class_test((pth->beta_gcdm == 0) && (pth->alpha_gcdm != 0),
-             errmsg,
-             "You have 'alpha_gcdm != 0 ' but 'pth->beta_gcdm == 0'. Please, either switch off excited DM-gamma scattering (alpha_gcdm = 0) or pick a value for the energy splitting (beta_gcdm != 0).");
-  class_test((pth->beta_gcdm != 0) && (pth->alpha_gcdm == 0),
-             errmsg,
-             "You have 'beta_gcdm != 0 ' but 'pth->alpha_gcdm == 0'. Please, either switch off excited DM-gamma scattering (beta_gcdm = 0) or pick a value for the transition rate (alpha_gcdm_eV != 0 in eV or A_21_over_mchi != 0).");
-=======
   if (pba->Omega0_dcdmdr > 0) {
 
     Omega_tot += pba->Omega0_dcdmdr;
@@ -914,7 +845,6 @@
     pba->Gamma_dcdm *= (1.e3 / _c_);
 
   }
->>>>>>> 59d45a27
 
   /** - non-cold relics (ncdm) */
   class_read_int("N_ncdm",N_ncdm);

/** @file input.c Documented input module.
 *
 * Julien Lesgourgues, 27.08.2010
 */

#include "input.h"

/**
 * Use this routine to extract initial parameters from files 'xxx.ini'
 * and/or 'xxx.pre'. They can be the arguments of the main() routine.
 *
 * If class is embedded into another code, you will probably prefer to
 * call directly input_init() in order to pass input parameters
 * through a 'file_content' structure.
 */

int input_init_from_arguments(
                              int argc,
                              char **argv,
                              struct precision * ppr,
                              struct background *pba,
                              struct thermo *pth,
                              struct perturbs *ppt,
                              struct transfers *ptr,
                              struct primordial *ppm,
                              struct spectra *psp,
                              struct nonlinear * pnl,
                              struct lensing *ple,
                              struct output *pop,
                              ErrorMsg errmsg
                              ) {

  /** Summary: */

  /** - define local variables */

  struct file_content fc;             /** -# the final structure with all parameters */
  struct file_content fc_input;       /** -# a temporary structure with all input parameters */
  struct file_content fc_precision;   /** -# a temporary structure with all precision parameters */
  struct file_content fc_root;        /** -# a temporary structure with only the root name */
  struct file_content fc_inputroot;   /** -# sum of fc_inoput and fc_root */
  struct file_content * pfc_input;    /** -# a pointer to either fc_root or fc_inputroot */

  char input_file[_ARGUMENT_LENGTH_MAX_];
  char precision_file[_ARGUMENT_LENGTH_MAX_];
  char tmp_file[_ARGUMENT_LENGTH_MAX_];

  int i;
  char extension[5];
  FileArg stringoutput, inifilename;
  int flag1, filenum;

  pfc_input = &fc_input;

  /** - Initialize the two file_content structures (for input
      parameters and precision parameters) to some null content. If no
      arguments are passed, they will remain null and inform
      init_params() that all parameters take default values. */

  fc.size = 0;
  fc_input.size = 0;
  fc_precision.size = 0;
  input_file[0]='\0';
  precision_file[0]='\0';

  /** If some arguments are passed, identify eventually some 'xxx.ini'
      and 'xxx.pre' files, and store their name. */

  if (argc > 1) {
    for (i=1; i<argc; i++) {
      strncpy(extension,(argv[i]+strlen(argv[i])-4),4);
      extension[4]='\0';
      if (strcmp(extension,".ini") == 0) {
        class_test(input_file[0] != '\0',
                   errmsg,
                   "You have passed more than one input file with extension '.ini', choose one.");
        strcpy(input_file,argv[i]);
      }
      else if (strcmp(extension,".pre") == 0) {
        class_test(precision_file[0] != '\0',
                   errmsg,
                   "You have passed more than one precision with extension '.pre', choose one.");
        strcpy(precision_file,argv[i]);
      }
      else {
        fprintf(stdout,"Warning: the file %s has an extension different from .ini and .pre, so it has been ignored\n",argv[i]);
      }
    }
  }

  /** - if there is an 'xxx.ini' file, read it and store its content. */

  if (input_file[0] != '\0'){

    class_call(parser_read_file(input_file,&fc_input,errmsg),
               errmsg,
               errmsg);

    /** - check whether a root name has been set */

    class_call(parser_read_string(&fc_input,"root",&stringoutput,&flag1,errmsg),
               errmsg, errmsg);

    /** - if root has not been set, use root=output/inputfilennameN_ */

    if (flag1 == _FALSE_){
      //printf("strlen-4 = %zu\n",strlen(input_file)-4);
      strncpy(inifilename, input_file, strlen(input_file)-4);
      inifilename[strlen(input_file)-4] = '\0';
      for (filenum = 0; filenum < 100; filenum++){
        sprintf(tmp_file,"output/%s%02d_cl.dat", inifilename, filenum);
        if (file_exists(tmp_file) == _TRUE_)
          continue;
        sprintf(tmp_file,"output/%s%02d_pk.dat", inifilename, filenum);
        if (file_exists(tmp_file) == _TRUE_)
          continue;
        sprintf(tmp_file,"output/%s%02d_tk.dat", inifilename, filenum);
        if (file_exists(tmp_file) == _TRUE_)
          continue;
        sprintf(tmp_file,"output/%s%02d_parameters.ini", inifilename, filenum);
        if (file_exists(tmp_file) == _TRUE_)
          continue;
        break;
      }
      class_call(parser_init(&fc_root,
                             1,
                             fc_input.filename,
                             errmsg),
                 errmsg,errmsg);
      sprintf(fc_root.name[0],"root");
      sprintf(fc_root.value[0],"output/%s%02d_",inifilename,filenum);
      fc_root.read[0] = _FALSE_;
      class_call(parser_cat(&fc_input,&fc_root,&fc_inputroot,errmsg),
                 errmsg,
                 errmsg);
      class_call(parser_free(&fc_input),errmsg,errmsg);
      class_call(parser_free(&fc_root),errmsg,errmsg);
      pfc_input = &fc_inputroot;
    }
  }

  /** - if there is an 'xxx.pre' file, read it and store its content. */

  if (precision_file[0] != '\0')

    class_call(parser_read_file(precision_file,&fc_precision,errmsg),
               errmsg,
               errmsg);

  /** - if one or two files were read, merge their contents in a
      single 'file_content' structure. */

  if ((input_file[0]!='\0') || (precision_file[0]!='\0'))

    class_call(parser_cat(pfc_input,&fc_precision,&fc,errmsg),
               errmsg,
               errmsg);

  class_call(parser_free(pfc_input),errmsg,errmsg);
  class_call(parser_free(&fc_precision),errmsg,errmsg);

  /** - Finally, initialize all parameters given the input 'file_content'
      structure.  If its size is null, all parameters take their
      default values. */

  class_call(input_init(&fc,
                        ppr,
                        pba,
                        pth,
                        ppt,
                        ptr,
                        ppm,
                        psp,
                        pnl,
                        ple,
                        pop,
                        errmsg),
             errmsg,
             errmsg);

  class_call(parser_free(&fc),errmsg,errmsg);

  return _SUCCESS_;
}

/**
 * Initialize each parameter, first to its default values, and then
 * from what can be interpreted from the values passed in the input
 * 'file_content' structure. If its size is null, all parameters keep
 * their default values.
 */

int input_init(
               struct file_content * pfc,
               struct precision * ppr,
               struct background *pba,
               struct thermo *pth,
               struct perturbs *ppt,
               struct transfers *ptr,
               struct primordial *ppm,
               struct spectra *psp,
               struct nonlinear * pnl,
               struct lensing *ple,
               struct output *pop,
               ErrorMsg errmsg
               ) {

  int flag1;
  double param1;
  int counter, index_target, i;
  double * unknown_parameter;
  int unknown_parameters_size;
  double dx, dxdy=0.;
  int fevals=0, iter, iter2;
  int return_function;
  double x1, f1, x2, f2, xzero;
  int target_indices[_NUM_TARGETS_];
  double *dxdF, *x_inout;

  char string1[_ARGUMENT_LENGTH_MAX_];
  FILE * param_output;
  FILE * param_unused;
  char param_output_name[_LINE_LENGTH_MAX_];
  char param_unused_name[_LINE_LENGTH_MAX_];

  struct fzerofun_workspace fzw;
  /** These two arrays must contain the strings of names to be searched
      for and the corresponding new parameter */
  char * const target_namestrings[] = {"100*theta_s","Omega_dcdmdr","omega_dcdmdr",
                                       "Omega_scf","Omega_ini_dcdm","omega_ini_dcdm"};
  char * const unknown_namestrings[] = {"h","Omega_ini_dcdm","Omega_ini_dcdm",
                                        "scf_shooting_parameter","Omega_dcdmdr","omega_dcdmdr"};
  enum computation_stage target_cs[] = {cs_thermodynamics, cs_background, cs_background,
                                        cs_background, cs_background, cs_background};

  int input_verbose = 0, int1, aux_flag;

  class_read_int("input_verbose",input_verbose);

  /** --> Do we need to fix unknown parameters? */
  unknown_parameters_size = 0;
  fzw.required_computation_stage = 0;
  for (index_target = 0; index_target < _NUM_TARGETS_; index_target++){
    class_call(parser_read_double(pfc,
                                  target_namestrings[index_target],
                                  &param1,
                                  &flag1,
                                  errmsg),
               errmsg,
               errmsg);
    if (flag1 == _TRUE_){
      /** - input_auxillary_target_conditions() takes care of the case where for
          instance Omega_dcdmdr is set to 0.0.
       */
      class_call(input_auxillary_target_conditions(pfc,
                                                   index_target,
                                                   param1,
                                                   &aux_flag,
                                                   errmsg),
                 errmsg, errmsg);
      if (aux_flag == _TRUE_){
        //printf("Found target: %s\n",target_namestrings[index_target]);
        target_indices[unknown_parameters_size] = index_target;
        fzw.required_computation_stage = MAX(fzw.required_computation_stage,target_cs[index_target]);
        unknown_parameters_size++;
      }
    }
  }

  /** --> case with unknown parameters */
  if (unknown_parameters_size > 0) {

    /* Create file content structure with additional entries */
    class_call(parser_init(&(fzw.fc),
                           pfc->size+unknown_parameters_size,
                           pfc->filename,
                           errmsg),
               errmsg,errmsg);
    /* Copy input file content to the new file content structure: */
    memcpy(fzw.fc.name, pfc->name, pfc->size*sizeof(FileArg));
    memcpy(fzw.fc.value, pfc->value, pfc->size*sizeof(FileArg));
    memcpy(fzw.fc.read, pfc->read, pfc->size*sizeof(short));

    class_alloc(unknown_parameter,
                unknown_parameters_size*sizeof(double),
                errmsg);
    class_alloc(fzw.unknown_parameters_index,
                unknown_parameters_size*sizeof(int),
                errmsg);
    fzw.target_size = unknown_parameters_size;
    class_alloc(fzw.target_name,
                fzw.target_size*sizeof(enum target_names),
                errmsg);
    class_alloc(fzw.target_value,
                fzw.target_size*sizeof(double),
                errmsg);

    /** - go through all cases with unknown parameters: */
    for (counter = 0; counter < unknown_parameters_size; counter++){
      index_target = target_indices[counter];
      class_call(parser_read_double(pfc,
                                    target_namestrings[index_target],
                                    &param1,
                                    &flag1,
                                    errmsg),
               errmsg,
               errmsg);

      // store name of target parameter
      fzw.target_name[counter] = index_target;
      // store target value of target parameter
      fzw.target_value[counter] = param1;
      fzw.unknown_parameters_index[counter]=pfc->size+counter;
      // substitute the name of the target parameter with the name of the corresponding unknown parameter
      strcpy(fzw.fc.name[fzw.unknown_parameters_index[counter]],unknown_namestrings[index_target]);
      //printf("%d, %d: %s\n",counter,index_target,target_namestrings[index_target]);
    }

    if (unknown_parameters_size == 1){
      /** - We can do 1 dimensional root finding, with our guess */
      class_call(input_get_guess(&x1, &dxdy, &fzw, errmsg),
                 errmsg, errmsg);
      //printf("x1= %g\n",x1);
      class_call(input_fzerofun_1d(x1,
                                   &fzw,
                                   &f1,
                                   errmsg),
                 errmsg, errmsg);
      fevals++;
      //printf("x1= %g, f1= %g\n",x1,f1);

      dx = 1.5*f1*dxdy;

      /** - Do linear hunt for boundaries: */
      for (iter=1; iter<=15; iter++){
        //x2 = x1 + search_dir*dx;
        x2 = x1 - dx;

        for (iter2=1; iter2 <= 3; iter2++) {
          return_function = input_fzerofun_1d(x2,&fzw,&f2,errmsg);
          fevals++;
          //printf("x2= %g, f2= %g\n",x2,f2);
          //fprintf(stderr,"iter2=%d\n",iter2);

          if (return_function ==_SUCCESS_) {
            break;
          }
          else if (iter2 < 3) {
            dx*=0.5;
            x2 = x1-dx;
          }
          else {
            //fprintf(stderr,"get here\n");
            class_stop(errmsg,errmsg);
          }
        }

        if (f1*f2<0.0){
          /** - root has been bracketed */
          if (0==1){//(pba->background_verbose > 4){
            printf("Root has been bracketed after %d iterations: [%g, %g].\n",iter,x1,x2);
          }
          break;
        }

        x1 = x2;
        f1 = f2;
      }

      /** - Find root using Ridders method. (Exchange for bisection if you are old-school.) */
      class_call(class_fzero_ridder(input_fzerofun_1d,
                                    x1,
                                    x2,
                                    1e-5*MAX(fabs(x1),fabs(x2)),
                                    &fzw,
                                    &f1,
                                    &f2,
                                    &xzero,
                                    &fevals,
                                    errmsg),
                 errmsg, errmsg);

      /* Store xzero */
      sprintf(fzw.fc.value[fzw.unknown_parameters_index[0]],"%e",xzero);
      if (input_verbose > 0) {
        fprintf(stdout,"Computing unknown input parameters\n");
        fprintf(stdout," -> found %s = %s\n",
                fzw.fc.name[fzw.unknown_parameters_index[0]],
                fzw.fc.value[fzw.unknown_parameters_index[0]]);
      }
    }
    else{
      class_alloc(x_inout,
                  sizeof(double)*unknown_parameters_size,
                  errmsg);
      class_alloc(dxdF,
                  sizeof(double)*unknown_parameters_size,
                  errmsg);
      class_call(input_get_guess(x_inout,
                                 dxdF,
                                 &fzw,
                                 errmsg),
                 errmsg, errmsg);

      class_call(fzero_Newton(input_try_unknown_parameters,
                              x_inout,
                              dxdF,
                              unknown_parameters_size,
                              1e-4,
                              1e-6,
                              &fzw,
                              &fevals,
                              errmsg),
                 errmsg,errmsg);

      if (input_verbose > 0) {
        fprintf(stdout,"Computing unknown input parameters\n");
      }

      /* Store xzero */
      for (counter = 0; counter < unknown_parameters_size; counter++){
        sprintf(fzw.fc.value[fzw.unknown_parameters_index[counter]],
                "%e",x_inout[counter]);
        if (input_verbose > 0) {
          fprintf(stdout," -> found %s = %s\n",
                  fzw.fc.name[fzw.unknown_parameters_index[counter]],
                  fzw.fc.value[fzw.unknown_parameters_index[counter]]);
        }
      }

      free(x_inout);
      free(dxdF);
    }

    if (input_verbose > 1) {
      fprintf(stdout,"Shooting completed using %d function evaluations\n",fevals);
    }


    /** - Read all parameters from tuned pfc: */
    class_call(input_read_parameters(&(fzw.fc),
                                     ppr,
                                     pba,
                                     pth,
                                     ppt,
                                     ptr,
                                     ppm,
                                     psp,
                                     pnl,
                                     ple,
                                     pop,
                                     errmsg),
               errmsg,
               errmsg);

    /* all parameters read in fzw must be considered as read in
       pfc. At the same time the parameters read before in pfc (like
       theta_s,...) must still be considered as read (hence we could
       not do a memcopy) */
    for (i=0; i < pfc->size; i ++) {
      if (fzw.fc.read[i] == _TRUE_)
        pfc->read[i] = _TRUE_;
    }

    // Free tuned pfc
    parser_free(&(fzw.fc));
    /** - Free arrays allocated*/
    free(unknown_parameter);
    free(fzw.unknown_parameters_index);
    free(fzw.target_name);
    free(fzw.target_value);
  }
  /** --> case with no unknown parameters */
  else{

    /** - just read all parameters from input pfc: */
    class_call(input_read_parameters(pfc,
                                     ppr,
                                     pba,
                                     pth,
                                     ppt,
                                     ptr,
                                     ppm,
                                     psp,
                                     pnl,
                                     ple,
                                     pop,
                                     errmsg),
               errmsg,
               errmsg);
  }

  /** --> eventually write all the read parameters in a file, unread parameters in another file, and warnings about unread parameters */

  class_call(parser_read_string(pfc,"write parameters",&string1,&flag1,errmsg),
             errmsg,
             errmsg);

  if ((flag1 == _TRUE_) && ((strstr(string1,"y") != NULL) || (strstr(string1,"Y") != NULL))) {

    sprintf(param_output_name,"%s%s",pop->root,"parameters.ini");
    sprintf(param_unused_name,"%s%s",pop->root,"unused_parameters");

    class_open(param_output,param_output_name,"w",errmsg);
    class_open(param_unused,param_unused_name,"w",errmsg);

    fprintf(param_output,"# List of input/precision parameters actually read\n");
    fprintf(param_output,"# (all other parameters set to default values)\n");
    fprintf(param_output,"# Obtained with CLASS %s (for developers: svn version %s)\n",_VERSION_,_SVN_VERSION_);
    fprintf(param_output,"#\n");
    fprintf(param_output,"# This file can be used as the input file of another run\n");
    fprintf(param_output,"#\n");

    fprintf(param_unused,"# List of input/precision parameters passed\n");
    fprintf(param_unused,"# but not used (just for info)\n");
    fprintf(param_unused,"#\n");

    for (i=0; i<pfc->size; i++) {
      if (pfc->read[i] == _TRUE_)
        fprintf(param_output,"%s = %s\n",pfc->name[i],pfc->value[i]);
      else
        fprintf(param_unused,"%s = %s\n",pfc->name[i],pfc->value[i]);
    }
    fprintf(param_output,"#\n");

    fclose(param_output);
    fclose(param_unused);
  }

  class_call(parser_read_string(pfc,"write warnings",&string1,&flag1,errmsg),
             errmsg,
             errmsg);

  if ((flag1 == _TRUE_) && ((strstr(string1,"y") != NULL) || (strstr(string1,"Y") != NULL))) {

    for (i=0; i<pfc->size; i++) {
      if (pfc->read[i] == _FALSE_)
        fprintf(stdout,"[WARNING: input line not recognized and not taken into account: '%s=%s']\n",pfc->name[i],pfc->value[i]);
    }
  }

  return _SUCCESS_;

}

int input_read_parameters(
                          struct file_content * pfc,
                          struct precision * ppr,
                          struct background *pba,
                          struct thermo *pth,
                          struct perturbs *ppt,
                          struct transfers *ptr,
                          struct primordial *ppm,
                          struct spectra *psp,
                          struct nonlinear * pnl,
                          struct lensing *ple,
                          struct output *pop,
                          ErrorMsg errmsg
                          ) {

  /** Summary: */

  /** - define local variables */

  int flag1,flag2,flag3;
  double param1,param2,param3;
  int N_ncdm=0,n,entries_read;
  int int1,fileentries;
  double scf_lambda;
  double fnu_factor;
  double * pointer1;
  char string1[_ARGUMENT_LENGTH_MAX_];
  char string2[_ARGUMENT_LENGTH_MAX_];
  double k1=0.;
  double k2=0.;
  double prr1=0.;
  double prr2=0.;
  double pii1=0.;
  double pii2=0.;
  double pri1=0.;
  double pri2=0.;
  double n_iso=0.;
  double f_iso=0.;
  double n_cor=0.;
  double c_cor=0.;

  double Omega_tot;

  int i;

  double sigma_B; /* Stefan-Boltzmann constant in \f$ W/m^2/K^4 = Kg/K^4/s^3 \f$*/

  double rho_ncdm;
  double R0,R1,R2,R3,R4;
  double PSR0,PSR1,PSR2,PSR3,PSR4;
  double HSR0,HSR1,HSR2,HSR3,HSR4;

  sigma_B = 2. * pow(_PI_,5) * pow(_k_B_,4) / 15. / pow(_h_P_,3) / pow(_c_,2);

  /** - set all parameters (input and precision) to default values */

  class_call(input_default_params(pba,
                                  pth,
                                  ppt,
                                  ptr,
                                  ppm,
                                  psp,
                                  pnl,
                                  ple,
                                  pop),
             errmsg,
             errmsg);

  class_call(input_default_precision(ppr),
             errmsg,
             errmsg);

  /** - if entries passed in file_content structure, carefully read
      and interpret each of them, and tune the relevant input 
      parameters accordingly*/

  /** Knowing the gauge from the very beginning is useful (even if
      this could be a run not requiring perturbations at all: even in
      that case, knowing the gauge is important e.g. for fixing the
      sampling in momentum space for non-cold dark matter) */

  class_call(parser_read_string(pfc,"gauge",&string1,&flag1,errmsg),
             errmsg,
             errmsg);

  if (flag1 == _TRUE_) {

    if ((strstr(string1,"newtonian") != NULL) || (strstr(string1,"Newtonian") != NULL) || (strstr(string1,"new") != NULL)) {
      ppt->gauge = newtonian;
    }

    if ((strstr(string1,"synchronous") != NULL) || (strstr(string1,"sync") != NULL) || (strstr(string1,"Synchronous") != NULL)) {
      ppt->gauge = synchronous;
    }
  }

  /** (a) background parameters */

  /** - scale factor today (arbitrary) */
  class_read_double("a_today",pba->a_today);

  /** - h (dimensionless) and [H0/c] in \f$ Mpc^{-1} = h / 2997.9... = h * 10^5 / c \f$ */
  class_call(parser_read_double(pfc,"H0",&param1,&flag1,errmsg),
             errmsg,
             errmsg);
  class_call(parser_read_double(pfc,"h",&param2,&flag2,errmsg),
             errmsg,
             errmsg);
  class_test((flag1 == _TRUE_) && (flag2 == _TRUE_),
             errmsg,
             "In input file, you cannot enter both h and H0, choose one");
  if (flag1 == _TRUE_) {
    pba->H0 = param1 * 1.e3 / _c_;
    pba->h = param1 / 100.;
  }
  if (flag2 == _TRUE_) {
    pba->H0 = param2 *  1.e5 / _c_;
    pba->h = param2;
  }

  /** - Omega_0_g (photons) and T_cmb */
  class_call(parser_read_double(pfc,"T_cmb",&param1,&flag1,errmsg),
             errmsg,
             errmsg);
  class_call(parser_read_double(pfc,"Omega_g",&param2,&flag2,errmsg),
             errmsg,
             errmsg);
  class_call(parser_read_double(pfc,"omega_g",&param3,&flag3,errmsg),
             errmsg,
             errmsg);
  class_test(class_at_least_two_of_three(flag1,flag2,flag3),
             errmsg,
             "In input file, you can only enter one of T_cmb, Omega_g or omega_g, choose one");

  if (class_none_of_three(flag1,flag2,flag3)) {
    pba->Omega0_g = (4.*sigma_B/_c_*pow(pba->T_cmb,4.)) / (3.*_c_*_c_*1.e10*pba->h*pba->h/_Mpc_over_m_/_Mpc_over_m_/8./_PI_/_G_);
  }
  else {

    if (flag1 == _TRUE_) {
      /** - Omega0_g = rho_g / rho_c0, each of them expressed in \f$ Kg/m/s^2 \f$*/
      /** - rho_g = (4 sigma_B / c) \f$ T^4 \f$*/
      /** - rho_c0 \f$ = 3 c^2 H0^2 / (8 \pi G) \f$*/
      pba->Omega0_g = (4.*sigma_B/_c_*pow(param1,4.)) / (3.*_c_*_c_*1.e10*pba->h*pba->h/_Mpc_over_m_/_Mpc_over_m_/8./_PI_/_G_);
      pba->T_cmb=param1;
    }

    if (flag2 == _TRUE_) {
      pba->Omega0_g = param2;
      pba->T_cmb=pow(pba->Omega0_g * (3.*_c_*_c_*1.e10*pba->h*pba->h/_Mpc_over_m_/_Mpc_over_m_/8./_PI_/_G_) / (4.*sigma_B/_c_),0.25);
    }

    if (flag3 == _TRUE_) {
      pba->Omega0_g = param3/pba->h/pba->h;
      pba->T_cmb = pow(pba->Omega0_g * (3.*_c_*_c_*1.e10*pba->h*pba->h/_Mpc_over_m_/_Mpc_over_m_/8./_PI_/_G_) / (4.*sigma_B/_c_),0.25);
    }
  }

  Omega_tot = pba->Omega0_g;

  /** - Omega_0_b (baryons) */
  class_call(parser_read_double(pfc,"Omega_b",&param1,&flag1,errmsg),
             errmsg,
             errmsg);
  class_call(parser_read_double(pfc,"omega_b",&param2,&flag2,errmsg),
             errmsg,
             errmsg);
  class_test(((flag1 == _TRUE_) && (flag2 == _TRUE_)),
             errmsg,
             "In input file, you can only enter one of Omega_b or omega_b, choose one");
  if (flag1 == _TRUE_)
    pba->Omega0_b = param1;
  if (flag2 == _TRUE_)
    pba->Omega0_b = param2/pba->h/pba->h;

  Omega_tot += pba->Omega0_b;

  /** - Omega_0_ur (ultra-relativistic species / massless neutrino) */

  /* (a) try to read N_ur */
  class_call(parser_read_double(pfc,"N_ur",&param1,&flag1,errmsg),
             errmsg,
             errmsg);

  /* these lines have been added for compatibility with deprecated syntax 'N_eff' instead of 'N_ur', in the future they could be suppressed */
  class_call(parser_read_double(pfc,"N_eff",&param2,&flag2,errmsg),
             errmsg,
             errmsg);
  class_test((flag1 == _TRUE_) && (flag2 == _TRUE_),
             errmsg,
             "In input file, you can only enter one of N_eff (deprecated syntax) or N_ur (up-to-date syntax), since they botgh describe the same, i.e. the contribution ukltra-relativistic species to the effective neutrino number");
  if (flag2 == _TRUE_) {
    param1 = param2;
    flag1 = _TRUE_;
    flag2 = _FALSE_;
  }
  /* end of lines for deprecated syntax */

  /* (b) try to read Omega_ur */
  class_call(parser_read_double(pfc,"Omega_ur",&param2,&flag2,errmsg),
             errmsg,
             errmsg);

  /* (c) try to read omega_ur */
  class_call(parser_read_double(pfc,"omega_ur",&param3,&flag3,errmsg),
             errmsg,
             errmsg);

  /* (d) infer the unpassed ones from the passed one */
  class_test(class_at_least_two_of_three(flag1,flag2,flag3),
             errmsg,
             "In input file, you can only enter one of N_eff, Omega_ur or omega_ur, choose one");

  if (class_none_of_three(flag1,flag2,flag3)) {
    pba->Omega0_ur = 3.046*7./8.*pow(4./11.,4./3.)*pba->Omega0_g;
  }
  else {

    if (flag1 == _TRUE_) {
      pba->Omega0_ur = param1*7./8.*pow(4./11.,4./3.)*pba->Omega0_g;
    }
    if (flag2 == _TRUE_) {
      pba->Omega0_ur = param2;
    }
    if (flag3 == _TRUE_) {
      pba->Omega0_ur = param3/pba->h/pba->h;
    }
  }

  class_call(parser_read_double(pfc,"ceff2_ur",&param1,&flag1,errmsg),
             errmsg,
             errmsg);
  if (flag1 == _TRUE_) ppt->three_ceff2_ur = 3.*param1;

  class_call(parser_read_double(pfc,"cvis2_ur",&param1,&flag1,errmsg),
             errmsg,
             errmsg);
  if (flag1 == _TRUE_) ppt->three_cvis2_ur = 3.*param1;

  Omega_tot += pba->Omega0_ur;

  /** - Omega_0_cdm (CDM) */
  class_call(parser_read_double(pfc,"Omega_cdm",&param1,&flag1,errmsg),
             errmsg,
             errmsg);
  class_call(parser_read_double(pfc,"omega_cdm",&param2,&flag2,errmsg),
             errmsg,
             errmsg);
  class_test(((flag1 == _TRUE_) && (flag2 == _TRUE_)),
             errmsg,
             "In input file, you can only enter one of Omega_cdm or omega_cdm, choose one");
  if (flag1 == _TRUE_)
    pba->Omega0_cdm = param1;
  if (flag2 == _TRUE_)
    pba->Omega0_cdm = param2/pba->h/pba->h;

  Omega_tot += pba->Omega0_cdm;

  /** - Omega_0_dcdmdr (DCDM) */
  class_call(parser_read_double(pfc,"Omega_dcdmdr",&param1,&flag1,errmsg),
             errmsg,
             errmsg);
  class_call(parser_read_double(pfc,"omega_dcdmdr",&param2,&flag2,errmsg),
             errmsg,
             errmsg);
  class_test(((flag1 == _TRUE_) && (flag2 == _TRUE_)),
             errmsg,
             "In input file, you can only enter one of Omega_dcdmdr or omega_dcdmdr, choose one");
  if (flag1 == _TRUE_)
    pba->Omega0_dcdmdr = param1;
  if (flag2 == _TRUE_)
    pba->Omega0_dcdmdr = param2/pba->h/pba->h;
  Omega_tot += pba->Omega0_dcdmdr;

  /** - Read Omega_ini_dcdm or omega_ini_dcdm */
  class_call(parser_read_double(pfc,"Omega_ini_dcdm",&param1,&flag1,errmsg),
             errmsg,
             errmsg);
  class_call(parser_read_double(pfc,"omega_ini_dcdm",&param2,&flag2,errmsg),
             errmsg,
             errmsg);
  class_test(((flag1 == _TRUE_) && (flag2 == _TRUE_)),
             errmsg,
             "In input file, you can only enter one of Omega_ini_dcdm or omega_ini_dcdm, choose one");
  if (flag1 == _TRUE_)
    pba->Omega_ini_dcdm = param1;
  if (flag2 == _TRUE_)
    pba->Omega_ini_dcdm = param2/pba->h/pba->h;

  /** - Read Gamma in same units as H0, i.e. km/(s Mpc)*/
  class_read_double("Gamma_dcdm",pba->Gamma_dcdm);
  /* Convert to Mpc */
  pba->Gamma_dcdm *= (1.e3 / _c_);

  /** - non-cold relics (ncdm) */
  class_read_int("N_ncdm",N_ncdm);
  if ((flag1 == _TRUE_) && (N_ncdm > 0)){
    pba->N_ncdm = N_ncdm;
    /* Precision parameters for ncdm has to be read now since they are used here:*/
    class_read_double("tol_M_ncdm",ppr->tol_M_ncdm);
    class_read_double("tol_ncdm_newtonian",ppr->tol_ncdm_newtonian);
    class_read_double("tol_ncdm_synchronous",ppr->tol_ncdm_synchronous);
    class_read_double("tol_ncdm_bg",ppr->tol_ncdm_bg);
    if (ppt->gauge == synchronous)
      ppr->tol_ncdm = ppr->tol_ncdm_synchronous;
    if (ppt->gauge == newtonian)
      ppr->tol_ncdm = ppr->tol_ncdm_newtonian;

    /* Read temperatures: */
    class_read_list_of_doubles_or_default("T_ncdm",pba->T_ncdm,pba->T_ncdm_default,N_ncdm);

    /* Read chemical potentials: */
    class_read_list_of_doubles_or_default("ksi_ncdm",pba->ksi_ncdm,pba->ksi_ncdm_default,N_ncdm);

    /* Read degeneracy of each ncdm species: */
    class_read_list_of_doubles_or_default("deg_ncdm",pba->deg_ncdm,pba->deg_ncdm_default,N_ncdm);

    /* Read mass of each ncdm species: */
    class_read_list_of_doubles_or_default("m_ncdm",pba->m_ncdm_in_eV,0.0,N_ncdm);

    /* Read Omega of each ncdm species: */
    class_read_list_of_doubles_or_default("Omega_ncdm",pba->Omega0_ncdm,0.0,N_ncdm);

    /* Read omega of each ncdm species: (Use pba->M_ncdm temporarily)*/
    class_read_list_of_doubles_or_default("omega_ncdm",pba->M_ncdm,0.0,N_ncdm);

    /* Check for duplicate Omega/omega entries, missing mass definition and
       update pba->Omega0_ncdm:*/
    for(n=0; n<N_ncdm; n++){
      /* pba->M_ncdm holds value of omega */
      if (pba->M_ncdm[n]!=0.0){
        class_test(pba->Omega0_ncdm[n]!=0,errmsg,
                   "Nonzero values for both Omega and omega for ncdm species %d are specified!",n);
        pba->Omega0_ncdm[n] = pba->M_ncdm[n]/pba->h/pba->h;
      }
      if ((pba->Omega0_ncdm[n]==0.0) && (pba->m_ncdm_in_eV[n]==0.0)) {
        /* this is the right place for passing the default value of
           the mass (all parameters must have a default value; most of
           them are defined in input_default_params{}, but the ncdm mass
           is a bit special and there is no better place for setting its
           default value). We put an arbitrary value m << 10^-3 eV,
           i.e. the ultra-relativistic limit.*/
        pba->m_ncdm_in_eV[n]=1.e-5;
      }
    }

    /* Check if filenames for interpolation tables are given: */
    class_read_list_of_integers_or_default("use_ncdm_psd_files",pba->got_files,_FALSE_,N_ncdm);

    if (flag1==_TRUE_){
      for(n=0,fileentries=0; n<N_ncdm; n++){
        if (pba->got_files[n] == _TRUE_) fileentries++;
      }

      if (fileentries > 0) {

        /* Okay, read filenames.. */
        class_call(parser_read_list_of_strings(pfc,"ncdm_psd_filenames",
                                               &entries_read,&(pba->ncdm_psd_files),&flag2,errmsg),
                   errmsg,
                   errmsg);
        class_test(flag2 == _FALSE_,errmsg,
                   "Input use_ncdm_files is found, but no filenames found!");
        class_test(entries_read != fileentries,errmsg,
                   "Number of filenames found, %d, does not match number of _TRUE_ values in use_ncdm_files, %d",
                   entries_read,fileentries);
      }
    }
    /* Read (optional) p.s.d.-parameters:*/
    parser_read_list_of_doubles(pfc,
                                "ncdm_psd_parameters",
                                &entries_read,
                                &(pba->ncdm_psd_parameters),
                                &flag2,
                                errmsg);

    class_call(background_ncdm_init(ppr,pba),
               pba->error_message,
               errmsg);

    /* We must calculate M from omega or vice versa if one of them is missing.
       If both are present, we must update the degeneracy parameter to
       reflect the implicit normalization of the distribution function.*/
    for (n=0; n < N_ncdm; n++){
      if (pba->m_ncdm_in_eV[n] != 0.0){
        /* Case of only mass or mass and Omega/omega: */
        pba->M_ncdm[n] = pba->m_ncdm_in_eV[n]/_k_B_*_eV_/pba->T_ncdm[n]/pba->T_cmb;
        class_call(background_ncdm_momenta(pba->q_ncdm_bg[n],
                                           pba->w_ncdm_bg[n],
                                           pba->q_size_ncdm_bg[n],
                                           pba->M_ncdm[n],
                                           pba->factor_ncdm[n],
                                           0.,
                                           NULL,
                                           &rho_ncdm,
                                           NULL,
                                           NULL,
                                           NULL),
                   pba->error_message,
                   errmsg);
        if (pba->Omega0_ncdm[n] == 0.0){
          pba->Omega0_ncdm[n] = rho_ncdm/pba->H0/pba->H0;
        }
        else{
          fnu_factor = (pba->H0*pba->H0*pba->Omega0_ncdm[n]/rho_ncdm);
          pba->factor_ncdm[n] *= fnu_factor;
          /* dlnf0dlnq is already computed, but it is
             independent of any normalization of f0.
             We don't need the factor anymore, but we
             store it nevertheless:*/
          pba->deg_ncdm[n] *=fnu_factor;
        }
      }
      else{
        /* Case of only Omega/omega: */
        class_call(background_ncdm_M_from_Omega(ppr,pba,n),
                   pba->error_message,
                   errmsg);
        //printf("M_ncdm:%g\n",pba->M_ncdm[n]);
        pba->m_ncdm_in_eV[n] = _k_B_/_eV_*pba->T_ncdm[n]*pba->M_ncdm[n]*pba->T_cmb;
      }
      pba->Omega0_ncdm_tot += pba->Omega0_ncdm[n];
      //printf("Adding %g to total Omega..\n",pba->Omega0_ncdm[n]);
    }
  }
  Omega_tot += pba->Omega0_ncdm_tot;

  /** - Omega_0_k (effective fractional density of curvature) */
  class_read_double("Omega_k",pba->Omega0_k);
  /** - Set curvature parameter K */
  pba->K = -pba->Omega0_k*pow(pba->a_today*pba->H0,2);
  /** - Set curvature sign */
  if (pba->K > 0.) pba->sgnK = 1;
  else if (pba->K < 0.) pba->sgnK = -1;

  /** - Omega_0_lambda (cosmological constant), Omega0_fld (dark energy fluid), Omega0_scf (scalar field) */
  
  class_call(parser_read_double(pfc,"Omega_Lambda",&param1,&flag1,errmsg),
             errmsg,
             errmsg);
  class_call(parser_read_double(pfc,"Omega_fld",&param2,&flag2,errmsg),
             errmsg,
             errmsg);
  class_call(parser_read_double(pfc,"Omega_scf",&param3,&flag3,errmsg),
             errmsg,
             errmsg);

  class_test((flag1 == _TRUE_) && (flag2 == _TRUE_) && ((flag3 == _FALSE_) || (param3 >= 0.)),
             errmsg,
             "In input file, either Omega_Lambda or Omega_fld must be left unspecified, except if Omega_scf is set and <0.0, in which case the contribution from the scalar field will be the free parameter.");

  /** --> (flag3 == _FALSE_) || (param3 >= 0.) explained:
      it means that either we have not read Omega_scf so we are ignoring it
      (unlike lambda and fld!) OR we have read it, but it had a
      positive value and should not be used for filling.

      We now proceed in two steps:
      1) set each Omega0 and add to the total for each specified component.
      2) go through the components in order {lambda, fld, scf} and
         fill using first unspecified component.
  */

  /* Step 1 */
  if (flag1 == _TRUE_){
    pba->Omega0_lambda = param1;
    Omega_tot += pba->Omega0_lambda;
  }
  if (flag2 == _TRUE_){
    pba->Omega0_fld = param2;
    Omega_tot += pba->Omega0_fld;
  }
  if ((flag3 == _TRUE_) && (param3 >= 0.)){
    pba->Omega0_scf = param3;
    Omega_tot += pba->Omega0_scf;
  }
  /* Step 2 */
  if (flag1 == _FALSE_) //Fill with Lambda
    pba->Omega0_lambda= 1. - pba->Omega0_k - Omega_tot;
  else if (flag2 == _FALSE_)  // Fill up with fluid
    pba->Omega0_fld = 1. - pba->Omega0_k - Omega_tot;
  else if ((flag3 == _TRUE_) && (param3 < 0.)){ // Fill up with scalar field
    pba->Omega0_scf = 1. - pba->Omega0_k - Omega_tot;
  }

  /** - Test that the user have not specified Omega_scf = -1 but left either
      Omega_lambda or Omega_fld unspecified:*/
  class_test(((flag1 == _FALSE_)||(flag2 == _FALSE_)) && ((flag3 == _TRUE_) && (param3 < 0.)),
             errmsg,
             "It looks like you want to fulfil the closure relation sum Omega = 1 using the scalar field, so you have to specify both Omega_lambda and Omega_fld in the .ini file");

  if (pba->Omega0_fld != 0.) {
    class_read_double("w0_fld",pba->w0_fld);
    class_read_double("wa_fld",pba->wa_fld);
    class_read_double("cs2_fld",pba->cs2_fld);
  }

  /* Additional SCF parameters: */
  if (pba->Omega0_scf != 0.){
    /** - Read parameters describing scalar field potential */
    class_call(parser_read_list_of_doubles(pfc,
                                           "scf_parameters",
                                           &(pba->scf_parameters_size),
                                           &(pba->scf_parameters),
                                           &flag1,
                                           errmsg),
               errmsg,errmsg);
    class_read_int("scf_tuning_index",pba->scf_tuning_index);
    class_test(pba->scf_tuning_index >= pba->scf_parameters_size,
               errmsg,
               "Tuning index scf_tuning_index = %d is larger than the number of entries %d in scf_parameters. Check your .ini file.",pba->scf_tuning_index,pba->scf_parameters_size);
    /** - Assign shooting parameter */
    class_read_double("scf_shooting_parameter",pba->scf_parameters[pba->scf_tuning_index]);

    scf_lambda = pba->scf_parameters[0];
    if ((abs(scf_lambda) <3.)&&(pba->background_verbose>1))
      printf("lambda = %e <3 won't be tracking (for exp quint) unless overwritten by tuning function\n",scf_lambda);

    class_call(parser_read_string(pfc,
                                  "attractor_ic_scf",
                                  &string1,
                                  &flag1,
                                  errmsg),
                errmsg,
                errmsg);

    if (flag1 == _TRUE_){
      if((strstr(string1,"y") != NULL) || (strstr(string1,"Y") != NULL)){
        pba->attractor_ic_scf = _TRUE_;
      }
      else{
        pba->attractor_ic_scf = _FALSE_;
        class_test(pba->scf_parameters_size<2,
               errmsg,
               "Since you are not using attractor initial conditions, you must specify phi and its derivative phi' as the last two entries in scf_parameters. See explanatory.ini for more details.");
        pba->phi_ini_scf = pba->scf_parameters[pba->scf_parameters_size-2];
        pba->phi_prime_ini_scf = pba->scf_parameters[pba->scf_parameters_size-1];
      }
    }
  }

  /** (b) assign values to thermodynamics cosmological parameters */

  /** - primordial helium fraction */
  class_call(parser_read_string(pfc,"YHe",&string1,&flag1,errmsg),
             errmsg,
             errmsg);

  if (flag1 == _TRUE_) {

    if ((strstr(string1,"BBN") != NULL) || (strstr(string1,"bbn") != NULL)) {
      pth->YHe = _BBN_;
    }
    else {
      class_read_double("YHe",pth->YHe);
    }

  }

  /** - recombination parameters */
  class_call(parser_read_string(pfc,"recombination",&string1,&flag1,errmsg),
             errmsg,
             errmsg);

  if (flag1 == _TRUE_) {

    if ((strstr(string1,"HYREC") != NULL) || (strstr(string1,"hyrec") != NULL) || (strstr(string1,"HyRec") != NULL)) {
      pth->recombination = hyrec;
    }

  }

  /** - reionization parametrization */
  class_call(parser_read_string(pfc,"reio_parametrization",&string1,&flag1,errmsg),
             errmsg,
             errmsg);

  if (flag1 == _TRUE_) {
    flag2=_FALSE_;
    if (strcmp(string1,"reio_none") == 0) {
      pth->reio_parametrization=reio_none;
      flag2=_TRUE_;
    }
    if (strcmp(string1,"reio_camb") == 0) {
      pth->reio_parametrization=reio_camb;
      flag2=_TRUE_;
    }
    if (strcmp(string1,"reio_bins_tanh") == 0) {
      pth->reio_parametrization=reio_bins_tanh;
      flag2=_TRUE_;
    }
    if (strcmp(string1,"reio_half_tanh") == 0) {
      pth->reio_parametrization=reio_half_tanh;
      flag2=_TRUE_;
    }
    if (strcmp(string1,"reio_many_tanh") == 0) {
      pth->reio_parametrization=reio_many_tanh;
      flag2=_TRUE_;
    }

    class_test(flag2==_FALSE_,
               errmsg,
               "could not identify reionization_parametrization value, check that it is one of 'reio_none', 'reio_camb', 'reio_bins_tanh', 'reio_half_tanh', 'reio_many_tanh'...");
  }

  /** - reionization parameters if reio_parametrization=reio_camb */
  if ((pth->reio_parametrization == reio_camb) || (pth->reio_parametrization == reio_half_tanh)){
    class_call(parser_read_double(pfc,"z_reio",&param1,&flag1,errmsg),
               errmsg,
               errmsg);
    class_call(parser_read_double(pfc,"tau_reio",&param2,&flag2,errmsg),
               errmsg,
               errmsg);
    class_test(((flag1 == _TRUE_) && (flag2 == _TRUE_)),
               errmsg,
               "In input file, you can only enter one of z_reio or tau_reio, choose one");
    if (flag1 == _TRUE_) {
      pth->z_reio=param1;
      pth->reio_z_or_tau=reio_z;
    }
    if (flag2 == _TRUE_) {
      pth->tau_reio=param2;
      pth->reio_z_or_tau=reio_tau;
    }

    class_read_double("reionization_exponent",pth->reionization_exponent);
    class_read_double("reionization_width",pth->reionization_width);
    class_read_double("helium_fullreio_redshift",pth->helium_fullreio_redshift);
    class_read_double("helium_fullreio_width",pth->helium_fullreio_width);

  }

  /** - reionization parameters if reio_parametrization=reio_bins_tanh */
  if (pth->reio_parametrization == reio_bins_tanh) {
    class_read_int("binned_reio_num",pth->binned_reio_num);
    class_read_list_of_doubles("binned_reio_z",pth->binned_reio_z,pth->binned_reio_num);
    class_read_list_of_doubles("binned_reio_xe",pth->binned_reio_xe,pth->binned_reio_num);
    class_read_double("binned_reio_step_sharpness",pth->binned_reio_step_sharpness);
  }

<<<<<<< HEAD
  /* reionization parameters if reio_parametrization=reio_bins_tanh */
  if (pth->reio_parametrization == reio_many_tanh) {
    class_read_int("many_tanh_num",pth->many_tanh_num);
    class_read_list_of_doubles("many_tanh_z",pth->many_tanh_z,pth->many_tanh_num);
    class_read_list_of_doubles("many_tanh_xe",pth->many_tanh_xe,pth->many_tanh_num);
    class_read_double("many_tanh_width",pth->many_tanh_width);
  }

  /* energy injection parameters from CDM annihilation/decay */
=======
  /** - energy injection parameters from CDM annihilation/decay */
>>>>>>> 4c3a4217
  class_read_double("annihilation",pth->annihilation);

  if (pth->annihilation > 0.) {

    class_read_double("annihilation_variation",pth->annihilation_variation);
    class_read_double("annihilation_z",pth->annihilation_z);
    class_read_double("annihilation_zmax",pth->annihilation_zmax);
    class_read_double("annihilation_zmin",pth->annihilation_zmin);
    class_read_double("annihilation_f_halo",pth->annihilation_f_halo);
    class_read_double("annihilation_z_halo",pth->annihilation_z_halo);

    class_call(parser_read_string(pfc,
                                  "on the spot",
                                  &(string1),
                                  &(flag1),
                                  errmsg),
               errmsg,
               errmsg);

    if (flag1 == _TRUE_) {
      if ((strstr(string1,"y") != NULL) || (strstr(string1,"Y") != NULL)) {
        pth->has_on_the_spot = _TRUE_;
      }
      else {
        if ((strstr(string1,"n") != NULL) || (strstr(string1,"N") != NULL)) {
          pth->has_on_the_spot = _FALSE_;
        }
        else {
          class_stop(errmsg,"incomprehensible input '%s' for the field 'on the spot'",string1);
        }
      }
    }
  }

  class_read_double("decay",pth->decay);

  class_call(parser_read_string(pfc,
                                "compute damping scale",
                                &(string1),
                                &(flag1),
                                errmsg),
             errmsg,
             errmsg);

  if (flag1 == _TRUE_) {
    if ((strstr(string1,"y") != NULL) || (strstr(string1,"Y") != NULL)) {
      pth->compute_damping_scale = _TRUE_;
    }
    else {
      if ((strstr(string1,"n") != NULL) || (strstr(string1,"N") != NULL)) {
        pth->compute_damping_scale = _FALSE_;
      }
      else {
        class_stop(errmsg,"incomprehensible input '%s' for the field 'compute damping scale'",string1);
      }
    }
  }

  /** (c) define which perturbations and sources should be computed, and down to which scale */

  ppt->has_perturbations = _FALSE_;
  ppt->has_cls = _FALSE_;

  class_call(parser_read_string(pfc,"output",&string1,&flag1,errmsg),
             errmsg,
             errmsg);

  if (flag1 == _TRUE_) {

    if ((strstr(string1,"tCl") != NULL) || (strstr(string1,"TCl") != NULL) || (strstr(string1,"TCL") != NULL)) {
      ppt->has_cl_cmb_temperature = _TRUE_;
      ppt->has_perturbations = _TRUE_;
      ppt->has_cls = _TRUE_;
    }

    if ((strstr(string1,"pCl") != NULL) || (strstr(string1,"PCl") != NULL) || (strstr(string1,"PCL") != NULL)) {
      ppt->has_cl_cmb_polarization = _TRUE_;
      ppt->has_perturbations = _TRUE_;
      ppt->has_cls = _TRUE_;
    }

    if ((strstr(string1,"lCl") != NULL) || (strstr(string1,"LCl") != NULL) || (strstr(string1,"LCL") != NULL)) {
      ppt->has_cl_cmb_lensing_potential = _TRUE_;
      ppt->has_perturbations = _TRUE_;
      ppt->has_cls = _TRUE_;
    }

    if ((strstr(string1,"nCl") != NULL) || (strstr(string1,"NCl") != NULL) || (strstr(string1,"NCL") != NULL) ||
        (strstr(string1,"dCl") != NULL) || (strstr(string1,"DCl") != NULL) || (strstr(string1,"DCL") != NULL)) {
      ppt->has_cl_number_count = _TRUE_;
      ppt->has_perturbations = _TRUE_;
      ppt->has_cls = _TRUE_;
    }

    if ((strstr(string1,"sCl") != NULL) || (strstr(string1,"SCl") != NULL) || (strstr(string1,"SCL") != NULL)) {
      ppt->has_cl_lensing_potential=_TRUE_;
      ppt->has_perturbations = _TRUE_;
      ppt->has_cls = _TRUE_;
    }

    if ((strstr(string1,"mPk") != NULL) || (strstr(string1,"MPk") != NULL) || (strstr(string1,"MPK") != NULL)) {
      ppt->has_pk_matter=_TRUE_;
      ppt->has_perturbations = _TRUE_;
    }

    if ((strstr(string1,"mTk") != NULL) || (strstr(string1,"MTk") != NULL) || (strstr(string1,"MTK") != NULL) ||
        (strstr(string1,"dTk") != NULL) || (strstr(string1,"DTk") != NULL) || (strstr(string1,"DTK") != NULL)) {
      ppt->has_density_transfers=_TRUE_;
      ppt->has_perturbations = _TRUE_;
    }

    if ((strstr(string1,"vTk") != NULL) || (strstr(string1,"VTk") != NULL) || (strstr(string1,"VTK") != NULL)) {
      ppt->has_velocity_transfers=_TRUE_;
      ppt->has_perturbations = _TRUE_;
    }

  }

  if (ppt->has_cl_cmb_temperature == _TRUE_) {

    class_call(parser_read_string(pfc,"temperature contributions",&string1,&flag1,errmsg),
               errmsg,
               errmsg);

    if (flag1 == _TRUE_) {

      ppt->switch_sw = 0;
      ppt->switch_eisw = 0;
      ppt->switch_lisw = 0;
      ppt->switch_dop = 0;
      ppt->switch_pol = 0;

      if ((strstr(string1,"tsw") != NULL) || (strstr(string1,"TSW") != NULL))
        ppt->switch_sw = 1;
      if ((strstr(string1,"eisw") != NULL) || (strstr(string1,"EISW") != NULL))
        ppt->switch_eisw = 1;
      if ((strstr(string1,"lisw") != NULL) || (strstr(string1,"LISW") != NULL))
        ppt->switch_lisw = 1;
      if ((strstr(string1,"dop") != NULL) || (strstr(string1,"Dop") != NULL))
        ppt->switch_dop = 1;
      if ((strstr(string1,"pol") != NULL) || (strstr(string1,"Pol") != NULL))
        ppt->switch_pol = 1;

      class_test((ppt->switch_sw == 0) && (ppt->switch_eisw == 0) && (ppt->switch_lisw == 0) && (ppt->switch_dop == 0) && (ppt->switch_pol == 0),
                 errmsg,
                 "In the field 'output', you selected CMB temperature, but in the field 'temperature contributions', you removed all contributions");

      class_read_double("early/late isw redshift",ppt->eisw_lisw_split_z);

    }

  }

  if (ppt->has_cl_number_count == _TRUE_) {

    class_call(parser_read_string(pfc,"number count contributions",&string1,&flag1,errmsg),
               errmsg,
               errmsg);

    if (flag1 == _TRUE_) {

      if (strstr(string1,"density") != NULL)
        ppt->has_nc_density = _TRUE_;
      if (strstr(string1,"rsd") != NULL)
        ppt->has_nc_rsd = _TRUE_;
      if (strstr(string1,"lensing") != NULL)
        ppt->has_nc_lens = _TRUE_;
      if (strstr(string1,"gr") != NULL)
        ppt->has_nc_gr = _TRUE_;

      class_test((ppt->has_nc_density == _FALSE_) && (ppt->has_nc_rsd == _FALSE_) && (ppt->has_nc_lens == _FALSE_) && (ppt->has_nc_gr == _FALSE_),
                 errmsg,
                 "In the field 'output', you selected number count Cl's, but in the field 'number count contributions', you removed all contributions");

    }

    else {
      /* default: only the density contribution */
      ppt->has_nc_density = _TRUE_;
    }
  }

  if (ppt->has_perturbations == _TRUE_) {

    /* perturbed recombination */
    class_call(parser_read_string(pfc,
                                  "perturbed recombination",
                                  &(string1),
                                  &(flag1),
                                  errmsg),
               errmsg,
               errmsg);

    if ((flag1 == _TRUE_) && ((strstr(string1,"y") != NULL) || (strstr(string1,"Y") != NULL))) {
      ppt->has_perturbed_recombination = _TRUE_;
    }

    /* modes */
    class_call(parser_read_string(pfc,"modes",&string1,&flag1,errmsg),
               errmsg,
               errmsg);

    if (flag1 == _TRUE_) {

      /* if no modes are specified, the default is has_scalars=_TRUE_;
         but if they are specified we should reset has_scalars to _FALSE_ before reading */
      ppt->has_scalars=_FALSE_;

      if ((strstr(string1,"s") != NULL) || (strstr(string1,"S") != NULL))
        ppt->has_scalars=_TRUE_;

      if ((strstr(string1,"v") != NULL) || (strstr(string1,"V") != NULL))
        ppt->has_vectors=_TRUE_;

      if ((strstr(string1,"t") != NULL) || (strstr(string1,"T") != NULL))
        ppt->has_tensors=_TRUE_;

      class_test(class_none_of_three(ppt->has_scalars,ppt->has_vectors,ppt->has_tensors),
                 errmsg,
                 "You wrote: modes=%s. Could not identify any of the modes ('s', 'v', 't') in such input",string1);
    }

    if (ppt->has_scalars == _TRUE_) {

      class_call(parser_read_string(pfc,"ic",&string1,&flag1,errmsg),
                 errmsg,
                 errmsg);

      if (flag1 == _TRUE_) {

        /* if no initial conditions are specified, the default is has_ad=_TRUE_;
           but if they are specified we should reset has_ad to _FALSE_ before reading */
        ppt->has_ad=_FALSE_;

        if ((strstr(string1,"ad") != NULL) || (strstr(string1,"AD") != NULL))
          ppt->has_ad=_TRUE_;

        if ((strstr(string1,"bi") != NULL) || (strstr(string1,"BI") != NULL))
          ppt->has_bi=_TRUE_;

        if ((strstr(string1,"cdi") != NULL) || (strstr(string1,"CDI") != NULL))
          ppt->has_cdi=_TRUE_;

        if ((strstr(string1,"nid") != NULL) || (strstr(string1,"NID") != NULL))
          ppt->has_nid=_TRUE_;

        if ((strstr(string1,"niv") != NULL) || (strstr(string1,"NIV") != NULL))
          ppt->has_niv=_TRUE_;

        class_test(ppt->has_ad==_FALSE_ && ppt->has_bi ==_FALSE_ && ppt->has_cdi ==_FALSE_ && ppt->has_nid ==_FALSE_ && ppt->has_niv ==_FALSE_,
                   errmsg,
                   "You wrote: ic=%s. Could not identify any of the initial conditions ('ad', 'bi', 'cdi', 'nid', 'niv') in such input",string1);

      }
    }

    else {

      class_test(ppt->has_cl_cmb_lensing_potential == _TRUE_,
                 errmsg,
                 "Inconsistency: you want C_l's for cmb lensing potential, but no scalar modes\n");

      class_test(ppt->has_pk_matter == _TRUE_,
                 errmsg,
                 "Inconsistency: you want P(k) of matter, but no scalar modes\n");

    }

    if (ppt->has_vectors == _TRUE_){

      class_test((ppt->has_cl_cmb_temperature == _FALSE_) && (ppt->has_cl_cmb_polarization == _FALSE_),
                 errmsg,
                 "inconsistent input: you asked for vectors, so you should have at least one non-zero tensor source type (temperature or polarization). Please adjust your input.");

    }

    if (ppt->has_tensors == _TRUE_){

      class_test((ppt->has_cl_cmb_temperature == _FALSE_) && (ppt->has_cl_cmb_polarization == _FALSE_),
                 errmsg,
                 "inconsistent input: you asked for tensors, so you should have at least one non-zero tensor source type (temperature or polarization). Please adjust your input.");

    }
  }

  /** (d) define the primordial spectrum */

  class_call(parser_read_string(pfc,"P_k_ini type",&string1,&flag1,errmsg),
             errmsg,
             errmsg);

  if (flag1 == _TRUE_) {
    flag2=_FALSE_;
    if (strcmp(string1,"analytic_Pk") == 0) {
      ppm->primordial_spec_type = analytic_Pk;
      flag2=_TRUE_;
    }
    if (strcmp(string1,"two_scales") == 0) {
      ppm->primordial_spec_type = two_scales;
      flag2=_TRUE_;
    }
    if (strcmp(string1,"inflation_V") == 0) {
      ppm->primordial_spec_type = inflation_V;
      flag2=_TRUE_;
    }
    if (strcmp(string1,"inflation_H") == 0) {
      ppm->primordial_spec_type = inflation_H;
      flag2=_TRUE_;
    }
    if (strcmp(string1,"inflation_V_end") == 0) {
      ppm->primordial_spec_type = inflation_V_end;
      flag2=_TRUE_;
    }
    if (strcmp(string1,"external_Pk") == 0) {
      ppm->primordial_spec_type = external_Pk;
      flag2=_TRUE_;
    }
    class_test(flag2==_FALSE_,
               errmsg,
               "could not identify primordial spectrum type, check that it is one of 'analytic_pk', 'two_scales', 'inflation_V', 'inflation_H', 'external_Pk'...");
  }

  class_read_double("k_pivot",ppm->k_pivot);

  if (ppm->primordial_spec_type == two_scales) {

    class_read_double("k1",k1);
    class_read_double("k2",k2);
    class_test(k1<=0.,errmsg,"enter strictly positive scale k1");
    class_test(k2<=0.,errmsg,"enter strictly positive scale k2");

    if (ppt->has_scalars == _TRUE_) {

      class_read_double("P_{RR}^1",prr1);
      class_read_double("P_{RR}^2",prr2);
      class_test(prr1<=0.,errmsg,"enter strictly positive scale P_{RR}^1");
      class_test(prr2<=0.,errmsg,"enter strictly positive scale P_{RR}^2");

      ppm->n_s = log(prr2/prr1)/log(k2/k1)+1.;
      ppm->A_s = prr1*exp((ppm->n_s-1.)*log(ppm->k_pivot/k1));

      if ((ppt->has_bi == _TRUE_) ||
          (ppt->has_cdi == _TRUE_) ||
          (ppt->has_nid == _TRUE_) ||
          (ppt->has_niv == _TRUE_)) {

        class_read_double("P_{II}^1",pii1);
        class_read_double("P_{II}^2",pii2);
        class_read_double("P_{RI}^1",pri1);
        class_read_double("|P_{RI}^2|",pri2);

        class_test(pii1 <= 0.,
                   errmsg,
                   "since you request iso modes, you should have P_{ii}^1 strictly positive");
        class_test(pii2 < 0.,
                   errmsg,
                   "since you request iso modes, you should have P_{ii}^2 positive or eventually null");
        class_test(pri2 < 0.,
                   errmsg,
                   "by definition, you should have |P_{ri}^2| positive or eventually null");

        flag1 = _FALSE_;

        class_call(parser_read_string(pfc,"special iso",&string1,&flag1,errmsg),
                   errmsg,
                   errmsg);

        /* axion case, only one iso parameter: piir1  */
        if ((flag1 == _TRUE_) && (strstr(string1,"axion") != NULL)) {
          n_iso = 1.;
          n_cor = 0.;
          c_cor = 0.;
        }
        /* curvaton case, only one iso parameter: piir1  */
        else if ((flag1 == _TRUE_) && (strstr(string1,"anticurvaton") != NULL)) {
          n_iso = ppm->n_s;
          n_cor = 0.;
          c_cor = 1.;
        }
        /* inverted-correlation-curvaton case, only one iso parameter: piir1  */
        else if ((flag1 == _TRUE_) && (strstr(string1,"curvaton") != NULL)) {
          n_iso = ppm->n_s;
          n_cor = 0.;
          c_cor = -1.;
        }
        /* general case, but if pii2 or pri2=0 the code interprets it
           as a request for n_iso=n_ad or n_cor=0 respectively */
        else {
          if (pii2 == 0.) {
            n_iso = ppm->n_s;
          }
          else {
            class_test((pii1==0.) || (pii2 == 0.) || (pii1*pii2<0.),errmsg,"should NEVER happen");
            n_iso = log(pii2/pii1)/log(k2/k1)+1.;
          }
          class_test(pri1==0,errmsg,"the general isocurvature case requires a non-zero P_{RI}^1");
          if (pri2 == 0.) {
            n_cor = 0.;
          }
          else {
            class_test((pri1==0.) || (pri2 <= 0.) || (pii1*pii2<0),errmsg,"should NEVER happen");
            n_cor = log(pri2/fabs(pri1))/log(k2/k1)-0.5*(ppm->n_s+n_iso-2.);
          }
          class_test((pii1*prr1<=0.),errmsg,"should NEVER happen");
          class_test(fabs(pri1)/sqrt(pii1*prr1)>1,errmsg,"too large ad-iso cross-correlation in k1");
          class_test(fabs(pri1)/sqrt(pii1*prr1)*exp(n_cor*log(k2/k1))>1,errmsg,"too large ad-iso cross-correlation in k2");
          c_cor = -pri1/sqrt(pii1*prr1)*exp(n_cor*log(ppm->k_pivot/k1));
        }
        /* formula for f_iso valid in all cases */
        class_test((pii1==0.) || (prr1 == 0.) || (pii1*prr1<0.),errmsg,"should NEVER happen");
        f_iso = sqrt(pii1/prr1)*exp(0.5*(n_iso-ppm->n_s)*log(ppm->k_pivot/k1));

      }

      if (ppt->has_bi == _TRUE_) {
        ppm->f_bi = f_iso;
        ppm->n_bi = n_iso;
        ppm->c_ad_bi = c_cor;
        ppm->n_ad_bi = n_cor;
      }

      if (ppt->has_cdi == _TRUE_) {
        ppm->f_cdi = f_iso;
        ppm->n_cdi = n_iso;
        ppm->c_ad_cdi = c_cor;
        ppm->n_ad_cdi = n_cor;
      }

      if (ppt->has_nid == _TRUE_) {
        ppm->f_nid = f_iso;
        ppm->n_nid = n_iso;
        ppm->c_ad_nid = c_cor;
        ppm->n_ad_nid = n_cor;
      }

      if (ppt->has_niv == _TRUE_) {
        ppm->f_niv = f_iso;
        ppm->n_niv = n_iso;
        ppm->c_ad_niv = c_cor;
        ppm->n_ad_niv = n_cor;
      }
    }

    ppm->primordial_spec_type = analytic_Pk;

  }

  else if (ppm->primordial_spec_type == analytic_Pk) {

    if (ppt->has_scalars == _TRUE_) {

      class_call(parser_read_double(pfc,"A_s",&param1,&flag1,errmsg),
                 errmsg,
                 errmsg);
      class_call(parser_read_double(pfc,"ln10^{10}A_s",&param2,&flag2,errmsg),
                 errmsg,
                 errmsg);
      class_test((flag1 == _TRUE_) && (flag2 == _TRUE_),
                 errmsg,
                 "In input file, you cannot enter both A_s and ln10^{10}A_s, choose one");
      if (flag1 == _TRUE_)
        ppm->A_s = param1;
      else if (flag2 == _TRUE_)
        ppm->A_s = exp(param2)*1.e-10;

      if (ppt->has_ad == _TRUE_) {

        class_read_double("n_s",ppm->n_s);
        class_read_double("alpha_s",ppm->alpha_s);

      }

      if (ppt->has_bi == _TRUE_) {

        class_read_double("f_bi",ppm->f_bi);
        class_read_double("n_bi",ppm->n_bi);
        class_read_double("alpha_bi",ppm->alpha_bi);

      }

      if (ppt->has_cdi == _TRUE_) {

        class_read_double("f_cdi",ppm->f_cdi);
        class_read_double("n_cdi",ppm->n_cdi);
        class_read_double("alpha_cdi",ppm->alpha_cdi);

      }

      if (ppt->has_nid == _TRUE_) {

        class_read_double("f_nid",ppm->f_nid);
        class_read_double("n_nid",ppm->n_nid);
        class_read_double("alpha_nid",ppm->alpha_nid);

      }

      if (ppt->has_niv == _TRUE_) {

        class_read_double("f_niv",ppm->f_niv);
        class_read_double("n_niv",ppm->n_niv);
        class_read_double("alpha_niv",ppm->alpha_niv);

      }

      if ((ppt->has_ad == _TRUE_) && (ppt->has_bi == _TRUE_)) {
        class_read_double_one_of_two("c_ad_bi","c_bi_ad",ppm->c_ad_bi);
        class_read_double_one_of_two("n_ad_bi","n_bi_ad",ppm->n_ad_bi);
        class_read_double_one_of_two("alpha_ad_bi","alpha_bi_ad",ppm->alpha_ad_bi);
      }

      if ((ppt->has_ad == _TRUE_) && (ppt->has_cdi == _TRUE_)) {
        class_read_double_one_of_two("c_ad_cdi","c_cdi_ad",ppm->c_ad_cdi);
        class_read_double_one_of_two("n_ad_cdi","n_cdi_ad",ppm->n_ad_cdi);
        class_read_double_one_of_two("alpha_ad_cdi","alpha_cdi_ad",ppm->alpha_ad_cdi);
      }

      if ((ppt->has_ad == _TRUE_) && (ppt->has_nid == _TRUE_)) {
        class_read_double_one_of_two("c_ad_nid","c_nid_ad",ppm->c_ad_nid);
        class_read_double_one_of_two("n_ad_nid","n_nid_ad",ppm->n_ad_nid);
        class_read_double_one_of_two("alpha_ad_nid","alpha_nid_ad",ppm->alpha_ad_nid);
      }

      if ((ppt->has_ad == _TRUE_) && (ppt->has_niv == _TRUE_)) {
        class_read_double_one_of_two("c_ad_niv","c_niv_ad",ppm->c_ad_niv);
        class_read_double_one_of_two("n_ad_niv","n_niv_ad",ppm->n_ad_niv);
        class_read_double_one_of_two("alpha_ad_niv","alpha_niv_ad",ppm->alpha_ad_niv);
      }

      if ((ppt->has_bi == _TRUE_) && (ppt->has_cdi == _TRUE_)) {
        class_read_double_one_of_two("c_bi_cdi","c_cdi_bi",ppm->c_bi_cdi);
        class_read_double_one_of_two("n_bi_cdi","n_cdi_bi",ppm->n_bi_cdi);
        class_read_double_one_of_two("alpha_bi_cdi","alpha_cdi_bi",ppm->alpha_bi_cdi);
      }

      if ((ppt->has_bi == _TRUE_) && (ppt->has_nid == _TRUE_)) {
        class_read_double_one_of_two("c_bi_nid","c_nid_bi",ppm->c_bi_nid);
        class_read_double_one_of_two("n_bi_nid","n_nid_bi",ppm->n_bi_nid);
        class_read_double_one_of_two("alpha_bi_nid","alpha_nid_bi",ppm->alpha_bi_nid);
      }

      if ((ppt->has_bi == _TRUE_) && (ppt->has_niv == _TRUE_)) {
        class_read_double_one_of_two("c_bi_niv","c_niv_bi",ppm->c_bi_niv);
        class_read_double_one_of_two("n_bi_niv","n_niv_bi",ppm->n_bi_niv);
        class_read_double_one_of_two("alpha_bi_niv","alpha_niv_bi",ppm->alpha_bi_niv);
      }

      if ((ppt->has_cdi == _TRUE_) && (ppt->has_nid == _TRUE_)) {
        class_read_double_one_of_two("c_cdi_nid","c_nid_cdi",ppm->c_cdi_nid);
        class_read_double_one_of_two("n_cdi_nid","n_nid_cdi",ppm->n_cdi_nid);
        class_read_double_one_of_two("alpha_cdi_nid","alpha_nid_cdi",ppm->alpha_cdi_nid);
      }

      if ((ppt->has_cdi == _TRUE_) && (ppt->has_niv == _TRUE_)) {
        class_read_double_one_of_two("c_cdi_niv","c_niv_cdi",ppm->c_cdi_niv);
        class_read_double_one_of_two("n_cdi_niv","n_niv_cdi",ppm->n_cdi_niv);
        class_read_double_one_of_two("alpha_cdi_niv","alpha_niv_cdi",ppm->alpha_cdi_niv);
      }

      if ((ppt->has_nid == _TRUE_) && (ppt->has_niv == _TRUE_)) {
        class_read_double_one_of_two("c_nid_niv","c_niv_nid",ppm->c_nid_niv);
        class_read_double_one_of_two("n_nid_niv","n_niv_nid",ppm->n_nid_niv);
        class_read_double_one_of_two("alpha_nid_niv","alpha_niv_nid",ppm->alpha_nid_niv);
      }

    }

    if (ppt->has_tensors == _TRUE_) {

      class_read_double("r",ppm->r);

      if (ppm->r <= 0) {
        ppt->has_tensors = _FALSE_;
      }
      else {

        class_call(parser_read_string(pfc,"n_t",&string1,&flag1,errmsg),
                   errmsg,
                   errmsg);

        if ((flag1 == _TRUE_) && !((strstr(string1,"SCC") != NULL) || (strstr(string1,"scc") != NULL))) {
          class_read_double("n_t",ppm->n_t);
        }
        else {
          /* enforce single slow-roll self-consistency condition (order 2 in slow-roll) */
          ppm->n_t = -ppm->r/8.*(2.-ppm->r/8.-ppm->n_s);
        }

        class_call(parser_read_string(pfc,"alpha_t",&string1,&flag1,errmsg),
                   errmsg,
                   errmsg);

        if ((flag1 == _TRUE_) && !((strstr(string1,"SCC") != NULL) || (strstr(string1,"scc") != NULL))) {
          class_read_double("alpha_t",ppm->alpha_t);
        }
        else {
          /* enforce single slow-roll self-consistency condition (order 2 in slow-roll) */
          ppm->alpha_t = ppm->r/8.*(ppm->r/8.+ppm->n_s-1.);
        }
      }
    }
  }

  else if ((ppm->primordial_spec_type == inflation_V) || (ppm->primordial_spec_type == inflation_H)) {

    if (ppm->primordial_spec_type == inflation_V) {

      class_call(parser_read_string(pfc,"potential",&string1,&flag1,errmsg),
                 errmsg,
                 errmsg);

      /* only polynomial coded so far: no need to interpret string1 **/

      class_call(parser_read_string(pfc,"PSR_0",&string1,&flag1,errmsg),
                 errmsg,
                 errmsg);

      if (flag1 == _TRUE_) {

        PSR0=0.;
        PSR1=0.;
        PSR2=0.;
        PSR3=0.;
        PSR4=0.;

        class_read_double("PSR_0",PSR0);
        class_read_double("PSR_1",PSR1);
        class_read_double("PSR_2",PSR2);
        class_read_double("PSR_3",PSR3);
        class_read_double("PSR_4",PSR4);

        class_test(PSR0 <= 0.,
                   errmsg,
                   "inconsistent parametrization of polynomial inflation potential");
        class_test(PSR1 <= 0.,
                   errmsg,
                   "inconsistent parametrization of polynomial inflation potential");

        R0 = PSR0;
        R1 = PSR1*16.*_PI_;
        R2 = PSR2*8.*_PI_;
        R3 = PSR3*pow(8.*_PI_,2);
        R4 = PSR4*pow(8.*_PI_,3);

        ppm->V0 = R0*R1*3./128./_PI_;
        ppm->V1 = -sqrt(R1)*ppm->V0;
        ppm->V2 = R2*ppm->V0;
        ppm->V3 = R3*ppm->V0*ppm->V0/ppm->V1;
        ppm->V4 = R4*ppm->V0/R1;
      }

      else {

        class_call(parser_read_string(pfc,"R_0",&string1,&flag1,errmsg),
                   errmsg,
                   errmsg);

        if (flag1 == _TRUE_) {

          R0=0.;
          R1=0.;
          R2=0.;
          R3=0.;
          R4=0.;

          class_read_double("R_0",R0);
          class_read_double("R_1",R1);
          class_read_double("R_2",R2);
          class_read_double("R_3",R3);
          class_read_double("R_4",R4);

          class_test(R0 <= 0.,
                     errmsg,
                     "inconsistent parametrization of polynomial inflation potential");
          class_test(R1 <= 0.,
                     errmsg,
                     "inconsistent parametrization of polynomial inflation potential");

          ppm->V0 = R0*R1*3./128./_PI_;
          ppm->V1 = -sqrt(R1)*ppm->V0;
          ppm->V2 = R2*ppm->V0;
          ppm->V3 = R3*ppm->V0*ppm->V0/ppm->V1;
          ppm->V4 = R4*ppm->V0/R1;
        }

        else {

          class_read_double("V_0",ppm->V0);
          class_read_double("V_1",ppm->V1);
          class_read_double("V_2",ppm->V2);
          class_read_double("V_3",ppm->V3);
          class_read_double("V_4",ppm->V4);

        }
      }
    }

    else {

      class_call(parser_read_string(pfc,"HSR_0",&string1,&flag1,errmsg),
                 errmsg,
                 errmsg);

      if (flag1 == _TRUE_) {

        HSR0=0.;
        HSR1=0.;
        HSR2=0.;
        HSR3=0.;
        HSR4=0.;

        class_read_double("HSR_0",HSR0);
        class_read_double("HSR_1",HSR1);
        class_read_double("HSR_2",HSR2);
        class_read_double("HSR_3",HSR3);
        class_read_double("HSR_4",HSR4);

        ppm->H0 = sqrt(HSR0*HSR1*_PI_);
        ppm->H1 = -sqrt(4.*_PI_*HSR1)*ppm->H0;
        ppm->H2 = 4.*_PI_*HSR2*ppm->H0;
        ppm->H3 = 4.*_PI_*HSR3*ppm->H0*ppm->H0/ppm->H1;
        ppm->H4 = 4.*_PI_*HSR4*ppm->H0*ppm->H0*ppm->H0/ppm->H1/ppm->H1;

      }
      else {

        class_read_double("H_0",ppm->H0);
        class_read_double("H_1",ppm->H1);
        class_read_double("H_2",ppm->H2);
        class_read_double("H_3",ppm->H3);
        class_read_double("H_4",ppm->H4);
      }

      class_test(ppm->H0 <= 0.,
                 errmsg,
                 "inconsistent parametrization of polynomial inflation potential");

    }
  }

  else if (ppm->primordial_spec_type == inflation_V_end) {

    class_call(parser_read_string(pfc,"full_potential",&string1,&flag1,errmsg),
               errmsg,
               errmsg);

    if (flag1 == _TRUE_) {
      if (strcmp(string1,"polynomial") == 0) {
        ppm->potential = polynomial;
      }
      else if (strcmp(string1,"higgs_inflation") == 0) {
        ppm->potential = higgs_inflation;
      }
      else {
        class_stop(errmsg,"did not recognize input parameter 'potential': should be one of 'polynomial' or 'higgs_inflation'");
      }
    }

    class_read_double("phi_end",ppm->phi_end);
    class_read_double("Vparam0",ppm->V0);
    class_read_double("Vparam1",ppm->V1);
    class_read_double("Vparam2",ppm->V2);
    class_read_double("Vparam3",ppm->V3);
    class_read_double("Vparam4",ppm->V4);

    class_call(parser_read_string(pfc,"ln_aH_ratio",&string1,&flag1,errmsg),
               errmsg,
               errmsg);

    class_call(parser_read_string(pfc,"N_star",&string2,&flag2,errmsg),
               errmsg,
               errmsg);

    class_test((flag1 == _TRUE_) && (flag2 == _TRUE_),
               errmsg,
               "In input file, you can only enter one of ln_aH_ratio or N_star, the two are not compatible");

    if (flag1 == _TRUE_) {
      if ((strstr(string1,"auto") != NULL) || (strstr(string1,"AUTO") != NULL)) {
        ppm->phi_pivot_method = ln_aH_ratio_auto;
      }
      else {
        ppm->phi_pivot_method = ln_aH_ratio;
        class_read_double("ln_aH_ratio",ppm->phi_pivot_target);
      }
    }

    if (flag2 == _TRUE_) {
      ppm->phi_pivot_method = N_star;
      class_read_double("N_star",ppm->phi_pivot_target);
    }

  }
  else if (ppm->primordial_spec_type == external_Pk) {
    class_call(parser_read_string(pfc, "command", &(string1), &(flag1), errmsg),
               errmsg, errmsg);
    class_test(strlen(string1) == 0,
               errmsg,
               "You omitted to write a command for the external Pk");

    ppm->command = (char *) malloc (strlen(string1) + 1);
    strcpy(ppm->command, string1);
    class_read_double("custom1",ppm->custom1);
    class_read_double("custom2",ppm->custom2);
    class_read_double("custom3",ppm->custom3);
    class_read_double("custom4",ppm->custom4);
    class_read_double("custom5",ppm->custom5);
    class_read_double("custom6",ppm->custom6);
    class_read_double("custom7",ppm->custom7);
    class_read_double("custom8",ppm->custom8);
    class_read_double("custom9",ppm->custom9);
    class_read_double("custom10",ppm->custom10);
  }

  /* Tests moved from primordial module: */
  if ((ppm->primordial_spec_type == inflation_V) || (ppm->primordial_spec_type == inflation_H) || (ppm->primordial_spec_type == inflation_V_end)) {

    class_test(ppt->has_scalars == _FALSE_,
               errmsg,
               "inflationary module cannot work if you do not ask for scalar modes");

    class_test(ppt->has_vectors == _TRUE_,
               errmsg,
               "inflationary module cannot work if you ask for vector modes");

    class_test(ppt->has_tensors == _FALSE_,
               errmsg,
               "inflationary module cannot work if you do not ask for tensor modes");

    class_test(ppt->has_bi == _TRUE_ || ppt->has_cdi == _TRUE_ || ppt->has_nid == _TRUE_ || ppt->has_niv == _TRUE_,
               errmsg,
               "inflationary module cannot work if you ask for isocurvature modes");
  }

  /** (e) parameters for final spectra */

  if (ppt->has_cls == _TRUE_) {

    if (ppt->has_scalars == _TRUE_) {
      if ((ppt->has_cl_cmb_temperature == _TRUE_) ||
          (ppt->has_cl_cmb_polarization == _TRUE_) ||
          (ppt->has_cl_cmb_lensing_potential == _TRUE_))
        class_read_double("l_max_scalars",ppt->l_scalar_max);

      if ((ppt->has_cl_lensing_potential == _TRUE_) || (ppt->has_cl_number_count == _TRUE_))
        class_read_double("l_max_lss",ppt->l_lss_max);
    }

    if (ppt->has_vectors == _TRUE_) {
      class_read_double("l_max_vectors",ppt->l_vector_max);
    }

    if (ppt->has_tensors == _TRUE_) {
      class_read_double("l_max_tensors",ppt->l_tensor_max);
    }
  }

  class_call(parser_read_string(pfc,
                                "lensing",
                                &(string1),
                                &(flag1),
                                errmsg),
             errmsg,
             errmsg);

  if ((flag1 == _TRUE_) && ((strstr(string1,"y") != NULL) || (strstr(string1,"Y") != NULL))) {

    if ((ppt->has_scalars == _TRUE_) &&
        ((ppt->has_cl_cmb_temperature == _TRUE_) || (ppt->has_cl_cmb_polarization == _TRUE_)) &&
        (ppt->has_cl_cmb_lensing_potential == _TRUE_)) {
      ple->has_lensed_cls = _TRUE_;
    }
    else {
      class_stop(errmsg,"you asked for lensed CMB Cls, but this requires a minimal number of options: 'modes' should include 's', 'output' should include 'tCl' and/or 'pCL', and also, importantly, 'lCl', the CMB lensing potential spectrum. You forgot one of those in your input.");
    }
  }

  if ((ppt->has_scalars == _TRUE_) &&
      (ppt->has_cl_cmb_lensing_potential == _TRUE_)) {

    class_read_double("lcmb_rescale",ptr->lcmb_rescale);
    class_read_double("lcmb_tilt",ptr->lcmb_tilt);
    class_read_double("lcmb_pivot",ptr->lcmb_pivot);

  }

  if ((ppt->has_pk_matter == _TRUE_) || (ppt->has_density_transfers == _TRUE_) || (ppt->has_velocity_transfers == _TRUE_)) {

    class_call(parser_read_double(pfc,"P_k_max_h/Mpc",&param1,&flag1,errmsg),
               errmsg,
               errmsg);
    class_call(parser_read_double(pfc,"P_k_max_1/Mpc",&param2,&flag2,errmsg),
               errmsg,
               errmsg);
    class_test((flag1 == _TRUE_) && (flag2 == _TRUE_),
               errmsg,
               "In input file, you cannot enter both P_k_max_h/Mpc and P_k_max_1/Mpc, choose one");
    if (flag1 == _TRUE_) {
      ppt->k_max_for_pk=param1*pba->h;
    }
    if (flag2 == _TRUE_) {
      ppt->k_max_for_pk=param2;
    }

    class_call(parser_read_list_of_doubles(pfc,
                                           "z_pk",
                                           &(int1),
                                           &(pointer1),
                                           &flag1,
                                           errmsg),
               errmsg,
               errmsg);

    if (flag1 == _TRUE_) {
      class_test(int1 > _Z_PK_NUM_MAX_,
                 errmsg,
                 "you want to write some output for %d different values of z, hence you should increase _Z_PK_NUM_MAX_ in include/output.h to at least this number",
                 int1);
      pop->z_pk_num = int1;
      for (i=0; i<int1; i++) {
        pop->z_pk[i] = pointer1[i];
      }
      free(pointer1);
    }

    class_call(parser_read_double(pfc,"z_max_pk",&param1,&flag1,errmsg),
               errmsg,
               errmsg);

    if (flag1==_TRUE_) {
      ppt->z_max_pk = param1;
    }
    else {
      ppt->z_max_pk = 0.;
      for (i=0; i<pop->z_pk_num; i++) {
        ppt->z_max_pk = MAX(ppt->z_max_pk,pop->z_pk[i]);
      }
    }
    psp->z_max_pk = ppt->z_max_pk;
  }

  /* deal with selection functions */
  if ((ppt->has_cl_number_count == _TRUE_) || (ppt->has_cl_lensing_potential == _TRUE_)) {

    class_call(parser_read_string(pfc,
                                  "selection",
                                  &(string1),
                                  &(flag1),
                                  errmsg),
               errmsg,
               errmsg);

    if (flag1 == _TRUE_) {
      if (strstr(string1,"gaussian") != NULL) {
        ppt->selection=gaussian;
      }
      else if (strstr(string1,"tophat") != NULL) {
        ppt->selection=tophat;
      }
      else if (strstr(string1,"dirac") != NULL) {
        ppt->selection=dirac;
      }
      else {
        class_stop(errmsg,"In selection function input: type %s is unclear",string1);
      }
    }

    class_call(parser_read_list_of_doubles(pfc,
                                           "selection_mean",
                                           &(int1),
                                           &(pointer1),
                                           &flag1,
                                           errmsg),
               errmsg,
               errmsg);

    if ((flag1 == _TRUE_) && (int1>0)) {

      class_test(int1 > _SELECTION_NUM_MAX_,
                 errmsg,
                 "you want to compute density Cl's for %d different bins, hence you should increase _SELECTION_NUM_MAX_ in include/transfer.h to at least this number",
                 int1);

      ppt->selection_num = int1;
      for (i=0; i<int1; i++) {
        class_test((pointer1[i] < 0.) || (pointer1[i] > 1000.),
                   errmsg,
                   "input of selection functions: you asked for a mean redshift equal to %e, sounds odd",
                   pointer1[i]);
        ppt->selection_mean[i] = pointer1[i];
      }
      free(pointer1);
      /* first set all widths to default; correct eventually later */
      for (i=1; i<int1; i++) {
        class_test(ppt->selection_mean[i]<=ppt->selection_mean[i-1],
                   errmsg,
                   "input of selection functions: the list of mean redshifts must be passed in growing order; you entered %e before %e",ppt->selection_mean[i-1],ppt->selection_mean[i]);
        ppt->selection_width[i] = ppt->selection_width[0];
        ptr->selection_bias[i] = ptr->selection_bias[0];
        ptr->selection_magnification_bias[i] = ptr->selection_magnification_bias[0];
      }

      class_call(parser_read_list_of_doubles(pfc,
                                             "selection_width",
                                             &(int1),
                                             &(pointer1),
                                             &flag1,
                                             errmsg),
                 errmsg,
                 errmsg);

      if ((flag1 == _TRUE_) && (int1>0)) {

        if (int1==1) {
          for (i=0; i<ppt->selection_num; i++) {
            ppt->selection_width[i] = pointer1[0];
          }
        }
        else if (int1==ppt->selection_num) {
          for (i=0; i<int1; i++) {
            ppt->selection_width[i] = pointer1[i];
          }
        }
        else {
          class_stop(errmsg,
                     "In input for selection function, you asked for %d bin centers and %d bin widths; number of bins unclear; you should pass either one bin width (common to all bins) or %d bin widths",
                     ppt->selection_num,int1,ppt->selection_num);
        }
        free(pointer1);
      }

      class_call(parser_read_list_of_doubles(pfc,
                                             "selection_bias",
                                             &(int1),
                                             &(pointer1),
                                             &flag1,
                                             errmsg),
                 errmsg,
                 errmsg);

      if ((flag1 == _TRUE_) && (int1>0)) {

        if (int1==1) {
          for (i=0; i<ppt->selection_num; i++) {
            ptr->selection_bias[i] = pointer1[0];
          }
        }
        else if (int1==ppt->selection_num) {
          for (i=0; i<int1; i++) {
            ptr->selection_bias[i] = pointer1[i];
          }
        }
        else {
          class_stop(errmsg,
                     "In input for selection function, you asked for %d bin centers and %d bin biases; number of bins unclear; you should pass either one bin bias (common to all bins) or %d bin biases",
                     ppt->selection_num,int1,ppt->selection_num);
        }
        free(pointer1);
      }

      class_call(parser_read_list_of_doubles(pfc,
                                             "selection_magnification_bias",
                                             &(int1),
                                             &(pointer1),
                                             &flag1,
                                             errmsg),
                 errmsg,
                 errmsg);

      if ((flag1 == _TRUE_) && (int1>0)) {

        if (int1==1) {
          for (i=0; i<ppt->selection_num; i++) {
            ptr->selection_magnification_bias[i] = pointer1[0];
          }
        }
        else if (int1==ppt->selection_num) {
          for (i=0; i<int1; i++) {
            ptr->selection_magnification_bias[i] = pointer1[i];
          }
        }
        else {
          class_stop(errmsg,
                     "In input for selection function, you asked for %d bin centers and %d bin biases; number of bins unclear; you should pass either one bin bias (common to all bins) or %d bin biases",
                     ppt->selection_num,int1,ppt->selection_num);
        }
        free(pointer1);
      }

    }

    if (ppt->selection_num>1) {
      class_read_int("non_diagonal",psp->non_diag);
      if ((psp->non_diag<0) || (psp->non_diag>=ppt->selection_num))
        class_stop(errmsg,
                   "Input for non_diagonal is %d, while it is expected to be between 0 and %d\n",
                   psp->non_diag,ppt->selection_num-1);
    }

    class_call(parser_read_string(pfc,
                                  "dNdz_selection",
                                  &(string1),
                                  &(flag1),
                                  errmsg),
               errmsg,
               errmsg);

    if ((flag1 == _TRUE_)) {
      if ((strstr(string1,"analytic") != NULL))
        ptr->has_nz_analytic = _TRUE_;
      else{
        ptr->has_nz_file = _TRUE_;
        class_read_string("dNdz_selection",ptr->nz_file_name);
      }
    }

    class_call(parser_read_string(pfc,
                                  "dNdz_evolution",
                                  &(string1),
                                  &(flag1),
                                  errmsg),
               errmsg,
               errmsg);

    if ((flag1 == _TRUE_)) {
      if ((strstr(string1,"analytic") != NULL))
        ptr->has_nz_evo_analytic = _TRUE_;
      else{
        ptr->has_nz_evo_file = _TRUE_;
        class_read_string("dNdz_evolution",ptr->nz_evo_file_name);
      }
    }

    flag1 = _FALSE_;
    class_call(parser_read_double(pfc,"bias",&param1,&flag1,errmsg),
               errmsg,
               errmsg);
    class_test(flag1 == _TRUE_,
               errmsg,
               "the input parameter 'bias' is obsolete, because you can now pass an independent light-to-mass bias for each bin/selection function. The new input name is 'selection_bias'. It can be set to a single number (common bias for all bins) or as many numbers as the number of bins");

    flag1 = _FALSE_;
    class_call(parser_read_double(pfc,"s_bias",&param1,&flag1,errmsg),
               errmsg,
               errmsg);
    class_test(flag1 == _TRUE_,
               errmsg,
               "the input parameter 's_bias' is obsolete, because you can now pass an independent magnitude bias for each bin/selection function. The new input name is 'selection_magnitude_bias'. It can be set to a single number (common magnitude bias for all bins) or as many numbers as the number of bins");

  }

  class_read_string("root",pop->root);

  class_call(parser_read_string(pfc,
                                "headers",
                                &(string1),
                                &(flag1),
                                errmsg),
             errmsg,
             errmsg);

  if ((flag1 == _TRUE_) && ((strstr(string1,"y") == NULL) && (strstr(string1,"Y") == NULL))) {
    pop->write_header = _FALSE_;
  }

  class_call(parser_read_string(pfc,"format",&string1,&flag1,errmsg),
             errmsg,
             errmsg);

  if (flag1 == _TRUE_) {

    if ((strstr(string1,"class") != NULL) || (strstr(string1,"CLASS") != NULL))
      pop->output_format = class_format;
    else {
      if ((strstr(string1,"camb") != NULL) || (strstr(string1,"CAMB") != NULL))
        pop->output_format = camb_format;
      else
        class_stop(errmsg,
                   "You wrote: format=%s. Could not identify any of the possible formats ('class', 'CLASS', 'camb', 'CAMB')",string1);
    }
  }

  /** (f) parameter related to the non-linear spectra computation */

  class_call(parser_read_string(pfc,
                                "non linear",
                                &(string1),
                                &(flag1),
                                errmsg),
             errmsg,
             errmsg);

  if (flag1 == _TRUE_) {

    class_test(ppt->has_perturbations == _FALSE_, errmsg, "You requested non linear computation but no linear computation. You must set output to tCl or similar.");

    if ((strstr(string1,"halofit") != NULL) || (strstr(string1,"Halofit") != NULL) || (strstr(string1,"HALOFIT") != NULL)) {
      pnl->method=nl_halofit;
      ppt->has_nl_corrections_based_on_delta_m = _TRUE_;
    }

  }

  /** (g) amount of information sent to standard output (none if all set to zero) */

  class_read_int("background_verbose",
                 pba->background_verbose);

  class_read_int("thermodynamics_verbose",
                 pth->thermodynamics_verbose);

  class_read_int("perturbations_verbose",
                 ppt->perturbations_verbose);

  class_read_int("transfer_verbose",
                 ptr->transfer_verbose);

  class_read_int("primordial_verbose",
                 ppm->primordial_verbose);

  class_read_int("spectra_verbose",
                 psp->spectra_verbose);

  class_read_int("nonlinear_verbose",
                 pnl->nonlinear_verbose);

  class_read_int("lensing_verbose",
                 ple->lensing_verbose);

  class_read_int("output_verbose",
                 pop->output_verbose);

  /** (h) all precision parameters */

  /** - (h.1.) parameters related to the background */

  class_read_double("a_ini_over_a_today_default",ppr->a_ini_over_a_today_default);
  class_read_double("back_integration_stepsize",ppr->back_integration_stepsize);
  class_read_double("tol_background_integration",ppr->tol_background_integration);
  class_read_double("tol_initial_Omega_r",ppr->tol_initial_Omega_r);
  class_read_double("tol_ncdm_initial_w",ppr->tol_ncdm_initial_w);
  class_read_double("safe_phi_scf",ppr->safe_phi_scf);

  /** - (h.2.) parameters related to the thermodynamics */

  class_read_string("sBBN file",ppr->sBBN_file);

  class_read_double("recfast_z_initial",ppr->recfast_z_initial);

  class_read_int("recfast_Nz0",ppr->recfast_Nz0);
  class_read_double("tol_thermo_integration",ppr->tol_thermo_integration);

  class_read_int("recfast_Heswitch",ppr->recfast_Heswitch);
  class_read_double("recfast_fudge_He",ppr->recfast_fudge_He);

  class_read_int("recfast_Hswitch",ppr->recfast_Hswitch);
  class_read_double("recfast_fudge_H",ppr->recfast_fudge_H);
  if (ppr->recfast_Hswitch == _TRUE_) {
    class_read_double("recfast_delta_fudge_H",ppr->recfast_delta_fudge_H);
    class_read_double("recfast_AGauss1",ppr->recfast_AGauss1);
    class_read_double("recfast_AGauss2",ppr->recfast_AGauss2);
    class_read_double("recfast_zGauss1",ppr->recfast_zGauss1);
    class_read_double("recfast_zGauss2",ppr->recfast_zGauss2);
    class_read_double("recfast_wGauss1",ppr->recfast_wGauss1);
    class_read_double("recfast_wGauss2",ppr->recfast_wGauss2);
  }

  class_read_double("recfast_z_He_1",ppr->recfast_z_He_1);
  class_read_double("recfast_delta_z_He_1",ppr->recfast_delta_z_He_1);
  class_read_double("recfast_z_He_2",ppr->recfast_z_He_2);
  class_read_double("recfast_delta_z_He_2",ppr->recfast_delta_z_He_2);
  class_read_double("recfast_z_He_3",ppr->recfast_z_He_3);
  class_read_double("recfast_delta_z_He_3",ppr->recfast_delta_z_He_3);
  class_read_double("recfast_x_He0_trigger",ppr->recfast_x_He0_trigger);
  class_read_double("recfast_x_He0_trigger2",ppr->recfast_x_He0_trigger2);
  class_read_double("recfast_x_He0_trigger_delta",ppr->recfast_x_He0_trigger_delta);
  class_read_double("recfast_x_H0_trigger",ppr->recfast_x_H0_trigger);
  class_read_double("recfast_x_H0_trigger2",ppr->recfast_x_H0_trigger2);
  class_read_double("recfast_x_H0_trigger_delta",ppr->recfast_x_H0_trigger_delta);
  class_read_double("recfast_H_frac",ppr->recfast_H_frac);

  class_read_string("Alpha_inf hyrec file",ppr->hyrec_Alpha_inf_file);
  class_read_string("R_inf hyrec file",ppr->hyrec_R_inf_file);
  class_read_string("two_photon_tables hyrec file",ppr->hyrec_two_photon_tables_file);

  class_read_double("reionization_z_start_max",ppr->reionization_z_start_max);
  class_read_double("reionization_sampling",ppr->reionization_sampling);
  class_read_double("reionization_optical_depth_tol",ppr->reionization_optical_depth_tol);
  class_read_double("reionization_start_factor",ppr->reionization_start_factor);

  class_read_int("thermo_rate_smoothing_radius",ppr->thermo_rate_smoothing_radius);

  /** - (h.3.) parameters related to the perturbations */

  class_read_int("evolver",ppr->evolver);

  class_read_double("k_scalar_min_tau0",ppr->k_min_tau0); // obsolete precision parameter: read for compatibility with old precision files
  class_read_double("k_scalar_max_tau0_over_l_max",ppr->k_max_tau0_over_l_max); // obsolete precision parameter: read for compatibility with old precision files
  class_read_double("k_scalar_step_sub",ppr->k_step_sub); // obsolete precision parameter: read for compatibility with old precision files
  class_read_double("k_scalar_step_super",ppr->k_step_super); // obsolete precision parameter: read for compatibility with old precision files
  class_read_double("k_scalar_step_transition",ppr->k_step_transition); // obsolete precision parameter: read for compatibility with old precision files
  class_read_double("k_scalar_k_per_decade_for_pk",ppr->k_per_decade_for_pk); // obsolete precision parameter: read for compatibility with old precision files
  class_read_double("k_scalar_k_per_decade_for_bao",ppr->k_per_decade_for_bao); // obsolete precision parameter: read for compatibility with old precision files
  class_read_double("k_scalar_bao_center",ppr->k_bao_center); // obsolete precision parameter: read for compatibility with old precision files
  class_read_double("k_scalar_bao_width",ppr->k_bao_width); // obsolete precision parameter: read for compatibility with old precision files

  class_read_double("k_min_tau0",ppr->k_min_tau0);
  class_read_double("k_max_tau0_over_l_max",ppr->k_max_tau0_over_l_max);
  class_read_double("k_step_sub",ppr->k_step_sub);
  class_read_double("k_step_super",ppr->k_step_super);
  class_read_double("k_step_transition",ppr->k_step_transition);
  class_read_double("k_step_super_reduction",ppr->k_step_super_reduction);
  class_read_double("k_per_decade_for_pk",ppr->k_per_decade_for_pk);
  class_read_double("k_per_decade_for_bao",ppr->k_per_decade_for_bao);
  class_read_double("k_bao_center",ppr->k_bao_center);
  class_read_double("k_bao_width",ppr->k_bao_width);

  class_read_double("start_small_k_at_tau_c_over_tau_h",ppr->start_small_k_at_tau_c_over_tau_h);
  class_read_double("start_large_k_at_tau_h_over_tau_k",ppr->start_large_k_at_tau_h_over_tau_k);
  class_read_double("tight_coupling_trigger_tau_c_over_tau_h",ppr->tight_coupling_trigger_tau_c_over_tau_h);
  class_read_double("tight_coupling_trigger_tau_c_over_tau_k",ppr->tight_coupling_trigger_tau_c_over_tau_k);
  class_read_double("start_sources_at_tau_c_over_tau_h",ppr->start_sources_at_tau_c_over_tau_h);

  class_read_int("tight_coupling_approximation",ppr->tight_coupling_approximation);

  if (ppt->has_tensors == _TRUE_) {
    /** - --> Include ur and ncdm shear in tensor computation? */
    class_call(parser_read_string(pfc,"tensor method",&string1,&flag1,errmsg),
               errmsg,
               errmsg);
    if (flag1 == _TRUE_) {
      if (strstr(string1,"photons") != NULL)
        ppt->tensor_method = tm_photons_only;
      if (strstr(string1,"massless") != NULL)
        ppt->tensor_method = tm_massless_approximation;
      if (strstr(string1,"exact") != NULL)
        ppt->tensor_method = tm_exact;
    }
  }

  /** - --> derivatives of baryon sound speed only computed if some non-minimal tight-coupling schemes is requested */
  if ((ppr->tight_coupling_approximation == (int)first_order_CLASS) || (ppr->tight_coupling_approximation == (int)second_order_CLASS)) {
    pth->compute_cb2_derivatives = _TRUE_;
  }

  class_read_int("l_max_g",ppr->l_max_g);
  class_read_int("l_max_pol_g",ppr->l_max_pol_g);
  class_read_int("l_max_dr",ppr->l_max_dr);
  class_read_int("l_max_ur",ppr->l_max_ur);
  if (pba->N_ncdm>0)
    class_read_int("l_max_ncdm",ppr->l_max_ncdm);
  class_read_int("l_max_g_ten",ppr->l_max_g_ten);
  class_read_int("l_max_pol_g_ten",ppr->l_max_pol_g_ten);
  class_read_double("curvature_ini",ppr->curvature_ini);
  class_read_double("entropy_ini",ppr->entropy_ini);
  class_read_double("gw_ini",ppr->gw_ini);
  class_read_double("perturb_integration_stepsize",ppr->perturb_integration_stepsize);
  class_read_double("tol_tau_approx",ppr->tol_tau_approx);
  class_read_double("tol_perturb_integration",ppr->tol_perturb_integration);
  class_read_double("perturb_sampling_stepsize",ppr->perturb_sampling_stepsize);

  class_read_int("radiation_streaming_approximation",ppr->radiation_streaming_approximation);
  class_read_double("radiation_streaming_trigger_tau_over_tau_k",ppr->radiation_streaming_trigger_tau_over_tau_k);
  class_read_double("radiation_streaming_trigger_tau_c_over_tau",ppr->radiation_streaming_trigger_tau_c_over_tau);

  class_read_int("ur_fluid_approximation",ppr->ur_fluid_approximation);
  class_read_int("ncdm_fluid_approximation",ppr->ncdm_fluid_approximation);
  class_read_double("ur_fluid_trigger_tau_over_tau_k",ppr->ur_fluid_trigger_tau_over_tau_k);
  class_read_double("ncdm_fluid_trigger_tau_over_tau_k",ppr->ncdm_fluid_trigger_tau_over_tau_k);

  class_test(ppr->ur_fluid_trigger_tau_over_tau_k==ppr->radiation_streaming_trigger_tau_over_tau_k,
             errmsg,
             "please choose different values for precision parameters ur_fluid_trigger_tau_over_tau_k and radiation_streaming_trigger_tau_over_tau_k, in order to avoid switching two approximation schemes at the same time");

  if (pba->N_ncdm>0) {

    class_test(ppr->ncdm_fluid_trigger_tau_over_tau_k==ppr->radiation_streaming_trigger_tau_over_tau_k,
               errmsg,
               "please choose different values for precision parameters ncdm_fluid_trigger_tau_over_tau_k and radiation_streaming_trigger_tau_over_tau_k, in order to avoid switching two approximation schemes at the same time");

    class_test(ppr->ncdm_fluid_trigger_tau_over_tau_k==ppr->ur_fluid_trigger_tau_over_tau_k,
               errmsg,
               "please choose different values for precision parameters ncdm_fluid_trigger_tau_over_tau_k and ur_fluid_trigger_tau_over_tau_k, in order to avoid switching two approximation schemes at the same time");

  }

  class_read_double("neglect_CMB_sources_below_visibility",ppr->neglect_CMB_sources_below_visibility);

  /** - (h.4.) parameter related to the primordial spectra */

  class_read_double("k_per_decade_primordial",ppr->k_per_decade_primordial);
  class_read_double("primordial_inflation_ratio_min",ppr->primordial_inflation_ratio_min);
  class_read_double("primordial_inflation_ratio_max",ppr->primordial_inflation_ratio_max);
  class_read_int("primordial_inflation_phi_ini_maxit",ppr->primordial_inflation_phi_ini_maxit);
  class_read_double("primordial_inflation_pt_stepsize",ppr->primordial_inflation_pt_stepsize);
  class_read_double("primordial_inflation_bg_stepsize",ppr->primordial_inflation_bg_stepsize);
  class_read_double("primordial_inflation_tol_integration",ppr->primordial_inflation_tol_integration);
  class_read_double("primordial_inflation_attractor_precision_pivot",ppr->primordial_inflation_attractor_precision_pivot);
  class_read_double("primordial_inflation_attractor_precision_initial",ppr->primordial_inflation_attractor_precision_initial);
  class_read_int("primordial_inflation_attractor_maxit",ppr->primordial_inflation_attractor_maxit);
  class_read_double("primordial_inflation_tol_curvature",ppr->primordial_inflation_tol_curvature);
  class_read_double("primordial_inflation_aH_ini_target",ppr->primordial_inflation_aH_ini_target);
  class_read_double("primordial_inflation_end_dphi",ppr->primordial_inflation_end_dphi);
  class_read_double("primordial_inflation_end_logstep",ppr->primordial_inflation_end_logstep);
  class_read_double("primordial_inflation_small_epsilon",ppr->primordial_inflation_small_epsilon);
  class_read_double("primordial_inflation_small_epsilon_tol",ppr->primordial_inflation_small_epsilon_tol);
  class_read_double("primordial_inflation_extra_efolds",ppr->primordial_inflation_extra_efolds);

  /** - (h.5.) parameter related to the transfer functions */

  class_read_double("l_logstep",ppr->l_logstep);
  class_read_int("l_linstep",ppr->l_linstep);

  class_read_double("hyper_x_min",ppr->hyper_x_min);
  class_read_double("hyper_sampling_flat",ppr->hyper_sampling_flat);
  class_read_double("hyper_sampling_curved_low_nu",ppr->hyper_sampling_curved_low_nu);
  class_read_double("hyper_sampling_curved_high_nu",ppr->hyper_sampling_curved_high_nu);
  class_read_double("hyper_nu_sampling_step",ppr->hyper_nu_sampling_step);
  class_read_double("hyper_phi_min_abs",ppr->hyper_phi_min_abs);
  class_read_double("hyper_x_tol",ppr->hyper_x_tol);
  class_read_double("hyper_flat_approximation_nu",ppr->hyper_flat_approximation_nu);

  class_read_double("q_linstep",ppr->q_linstep);
  class_read_double("q_logstep_spline",ppr->q_logstep_spline);
  class_read_double("q_logstep_open",ppr->q_logstep_open);
  class_read_double("q_logstep_trapzd",ppr->q_logstep_trapzd);
  class_read_double("q_numstep_transition",ppr->q_numstep_transition);

  class_read_double("k_step_trans_scalars",ppr->q_linstep); // obsolete precision parameter: read for compatibility with old precision files
  class_read_double("k_step_trans_tensors",ppr->q_linstep); // obsolete precision parameter: read for compatibility with old precision files
  class_read_double("k_step_trans",ppr->q_linstep); // obsolete precision parameter: read for compatibility with old precision files
  class_read_double("q_linstep_trans",ppr->q_linstep); // obsolete precision parameter: read for compatibility with old precision files
  class_read_double("q_logstep_trans",ppr->q_logstep_spline); // obsolete precision parameter: read for compatibility with old precision files

  class_read_double("transfer_neglect_delta_k_S_t0",ppr->transfer_neglect_delta_k_S_t0);
  class_read_double("transfer_neglect_delta_k_S_t1",ppr->transfer_neglect_delta_k_S_t1);
  class_read_double("transfer_neglect_delta_k_S_t2",ppr->transfer_neglect_delta_k_S_t2);
  class_read_double("transfer_neglect_delta_k_S_e",ppr->transfer_neglect_delta_k_S_e);
  class_read_double("transfer_neglect_delta_k_V_t1",ppr->transfer_neglect_delta_k_V_t1);
  class_read_double("transfer_neglect_delta_k_V_t2",ppr->transfer_neglect_delta_k_V_t2);
  class_read_double("transfer_neglect_delta_k_V_e",ppr->transfer_neglect_delta_k_V_e);
  class_read_double("transfer_neglect_delta_k_V_b",ppr->transfer_neglect_delta_k_V_b);
  class_read_double("transfer_neglect_delta_k_T_t2",ppr->transfer_neglect_delta_k_T_t2);
  class_read_double("transfer_neglect_delta_k_T_e",ppr->transfer_neglect_delta_k_T_e);
  class_read_double("transfer_neglect_delta_k_T_b",ppr->transfer_neglect_delta_k_T_b);

  class_read_double("transfer_neglect_late_source",ppr->transfer_neglect_late_source);

  class_read_double("l_switch_limber",ppr->l_switch_limber);
  class_read_double("l_switch_limber_for_cl_density_over_z",ppr->l_switch_limber_for_cl_density_over_z);
  class_read_double("selection_cut_at_sigma",ppr->selection_cut_at_sigma);
  class_read_double("selection_sampling",ppr->selection_sampling);
  class_read_double("selection_sampling_bessel",ppr->selection_sampling_bessel);
  class_read_double("selection_tophat_edge",ppr->selection_tophat_edge);

  /** - (h.6.) parameters related to nonlinear calculations */

  class_read_double("halofit_dz",ppr->halofit_dz);
  class_read_double("halofit_min_k_nonlinear",ppr->halofit_min_k_nonlinear);
  class_read_double("halofit_sigma_precision",ppr->halofit_sigma_precision);

  /** - (h.7.) parameter related to lensing */

  class_read_int("accurate_lensing",ppr->accurate_lensing);
  class_read_int("delta_l_max",ppr->delta_l_max);
  if (ppr->accurate_lensing == _TRUE_) {
    class_read_int("num_mu_minus_lmax",ppr->num_mu_minus_lmax);
    class_read_int("tol_gauss_legendre",ppr->tol_gauss_legendre);
  }
  /** (i) Write values in file */
  if (ple->has_lensed_cls == _TRUE_)
    ppt->l_scalar_max+=ppr->delta_l_max;

  /** - (i.1.) shall we write background quantities in a file? */

  class_call(parser_read_string(pfc,"write background",&string1,&flag1,errmsg),
             errmsg,
             errmsg);

  if ((flag1 == _TRUE_) && ((strstr(string1,"y") != NULL) || (strstr(string1,"Y") != NULL))) {

    pop->write_background = _TRUE_;

  }

  /** - (i.2.) shall we write thermodynamics quantities in a file? */

  class_call(parser_read_string(pfc,"write thermodynamics",&string1,&flag1,errmsg),
             errmsg,
             errmsg);

  if ((flag1 == _TRUE_) && ((strstr(string1,"y") != NULL) || (strstr(string1,"Y") != NULL))) {

    pop->write_thermodynamics = _TRUE_;

  }

  /** - (i.3.) shall we write perturbation quantities in files? */

  class_call(parser_read_list_of_doubles(pfc,
                                         "k_output_values",
                                         &(int1),
                                         &(pointer1),
                                         &flag1,
                                         errmsg),
             errmsg,
             errmsg);

  if (flag1 == _TRUE_) {
    class_test(int1 > _MAX_NUMBER_OF_K_FILES_,
               errmsg,
               "you want to write some output for %d different values of k, hence you should increase _MAX_NUMBER_OF_K_FILES_ in include/perturbations.h to at least this number",
               int1);
    ppt->k_output_values_num = int1;

    for (i=0; i<int1; i++) {
      ppt->k_output_values[i] = pointer1[i];
    }
    free(pointer1);

    /* Sort the k_array using qsort */
    qsort (ppt->k_output_values, ppt->k_output_values_num, sizeof(double), compare_doubles);

    ppt->store_perturbations = _TRUE_;
    pop->write_perturbations = _TRUE_;
  }

  /** - (i.4.) shall we write primordial spectra in a file? */

  class_call(parser_read_string(pfc,"write primordial",&string1,&flag1,errmsg),
             errmsg,
             errmsg);

  if ((flag1 == _TRUE_) && ((strstr(string1,"y") != NULL) || (strstr(string1,"Y") != NULL))) {

    pop->write_primordial = _TRUE_;

  }

  return _SUCCESS_;

}

/**
 * All default parameter values (for input parameters)
 *
 * @param pba Input : pointer to background structure
 * @param pth Input : pointer to thermodynamics structure
 * @param ppt Input : pointer to perturbation structure
 * @param ptr Input : pointer to transfer structure
 * @param ppm Input : pointer to primordial structure
 * @param psp Input : pointer to spectra structure
 * @param pnl Input : pointer to nonlinear structure
 * @param ple Input : pointer to lensing structure
 * @param pop Input : pointer to output structure
 * @return the error status
 */

int input_default_params(
                         struct background *pba,
                         struct thermo *pth,
                         struct perturbs *ppt,
                         struct transfers *ptr,
                         struct primordial *ppm,
                         struct spectra *psp,
                         struct nonlinear * pnl,
                         struct lensing *ple,
                         struct output *pop
                         ) {

  double sigma_B; /* Stefan-Boltzmann constant in \f$ W/m^2/K^4 = Kg/K^4/s^3 \f$*/
  int filenum;

  sigma_B = 2. * pow(_PI_,5) * pow(_k_B_,4) / 15. / pow(_h_P_,3) / pow(_c_,2);

  /** Define all default parameter values (for input parameters) for each structure*/
  /** - background structure */

  /* 5.10.2014: default parameters matched to Planck 2013 + WP
     best-fitting model, with ones small difference: the published
     Planck 2013 + WP bestfit is with h=0.6704 and one massive
     neutrino species with m_ncdm=0.06eV; here we assume only massless
     neutrinos in the default model; for the CMB, taking m_ncdm = 0 or
     0.06 eV makes practically no difference, provided that we adapt
     the value of h in order ot get the same peak scale, i.e. the same
     100*theta_s. The Planck 2013 + WP best-fitting model with
     h=0.6704 gives 100*theta_s = 1.042143 (or equivalently
     100*theta_MC=1.04119). By taking only massless neutrinos, one
     gets the same 100*theta_s provided that h is increased to
     0.67556. Hence, we take h=0.67556, N_ur=3.046, N_ncdm=0, and all
     other parameters from the Planck2013 Cosmological Parameter
     paper. */

  pba->h = 0.67556;
  pba->H0 = pba->h * 1.e5 / _c_;
  pba->T_cmb = 2.7255;
  pba->Omega0_g = (4.*sigma_B/_c_*pow(pba->T_cmb,4.)) / (3.*_c_*_c_*1.e10*pba->h*pba->h/_Mpc_over_m_/_Mpc_over_m_/8./_PI_/_G_);
  pba->Omega0_ur = 3.046*7./8.*pow(4./11.,4./3.)*pba->Omega0_g;
  pba->Omega0_b = 0.022032/pow(pba->h,2);
  pba->Omega0_cdm = 0.12038/pow(pba->h,2);
  pba->Omega0_dcdmdr = 0.0;
  pba->Omega0_dcdm = 0.0;
  pba->Gamma_dcdm = 0.0;
  pba->N_ncdm = 0;
  pba->Omega0_ncdm_tot = 0.;
  pba->ksi_ncdm_default = 0.;
  pba->ksi_ncdm = NULL;
  pba->T_ncdm_default = 0.71611; /* this value gives m/omega = 93.14 eV b*/
  pba->T_ncdm = NULL;
  pba->deg_ncdm_default = 1.;
  pba->deg_ncdm = NULL;
  pba->ncdm_psd_parameters = NULL;
  pba->ncdm_psd_files = NULL;

  pba->Omega0_scf = 0.; /* Scalar field defaults */
  pba->attractor_ic_scf = _TRUE_;
  pba->scf_parameters = NULL;
  pba->scf_parameters_size = 0;
  pba->scf_tuning_index = 0;
  //MZ: initial conditions are as multiplicative factors of the radiation attractor values
  pba->phi_ini_scf = 1;
  pba->phi_prime_ini_scf = 1;

  pba->Omega0_k = 0.;
  pba->K = 0.;
  pba->sgnK = 0;
  pba->Omega0_lambda = 1.-pba->Omega0_k-pba->Omega0_g-pba->Omega0_ur-pba->Omega0_b-pba->Omega0_cdm-pba->Omega0_ncdm_tot-pba->Omega0_dcdmdr;
  pba->Omega0_fld = 0.;
  pba->a_today = 1.;
  pba->w0_fld=-1.;
  pba->wa_fld=0.;
  pba->cs2_fld=1.;

  /** - thermodynamics structure */

  pth->YHe=_BBN_;
  pth->recombination=recfast;
  pth->reio_parametrization=reio_camb;
  pth->reio_z_or_tau=reio_z;
  pth->z_reio=11.357;
  pth->tau_reio=0.0925;
  pth->reionization_exponent=1.5;
  pth->reionization_width=0.5;
  pth->helium_fullreio_redshift=3.5;
  pth->helium_fullreio_width=0.5;

  pth->binned_reio_num=0;
  pth->binned_reio_z=NULL;
  pth->binned_reio_xe=NULL;
  pth->binned_reio_step_sharpness = 0.3;

  pth->annihilation = 0.;
  pth->decay = 0.;

  pth->annihilation_variation = 0.;
  pth->annihilation_z = 1000.;
  pth->annihilation_zmax = 2500.;
  pth->annihilation_zmin = 30.;
  pth->annihilation_f_halo = 0.;
  pth->annihilation_z_halo = 30.;
  pth->has_on_the_spot = _TRUE_;

  pth->compute_cb2_derivatives=_FALSE_;

  pth->compute_damping_scale = _FALSE_;

  /** - perturbation structure */

  ppt->has_cl_cmb_temperature = _FALSE_;
  ppt->has_cl_cmb_polarization = _FALSE_;
  ppt->has_cl_cmb_lensing_potential = _FALSE_;
  ppt->has_cl_number_count = _FALSE_;
  ppt->has_cl_lensing_potential = _FALSE_;
  ppt->has_pk_matter = _FALSE_;
  ppt->has_density_transfers = _FALSE_;
  ppt->has_velocity_transfers = _FALSE_;

  ppt->has_nl_corrections_based_on_delta_m = _FALSE_;

  ppt->has_nc_density = _FALSE_;
  ppt->has_nc_rsd = _FALSE_;
  ppt->has_nc_lens = _FALSE_;
  ppt->has_nc_gr = _FALSE_;

  ppt->switch_sw = 1;
  ppt->switch_eisw = 1;
  ppt->switch_lisw = 1;
  ppt->switch_dop = 1;
  ppt->switch_pol = 1;
  ppt->eisw_lisw_split_z = 120;

  ppt->has_ad=_TRUE_;
  ppt->has_bi=_FALSE_;
  ppt->has_cdi=_FALSE_;
  ppt->has_nid=_FALSE_;
  ppt->has_niv=_FALSE_;

  ppt->has_perturbed_recombination=_FALSE_;
  ppt->tensor_method = tm_massless_approximation;
  ppt->evolve_tensor_ur = _FALSE_;
  ppt->evolve_tensor_ncdm = _FALSE_;

  ppt->has_scalars=_TRUE_;
  ppt->has_vectors=_FALSE_;
  ppt->has_tensors=_FALSE_;

  ppt->l_scalar_max=2500;
  ppt->l_vector_max=500;
  ppt->l_tensor_max=500;
  ppt->l_lss_max=300;
  ppt->k_max_for_pk=0.1;

  ppt->gauge=synchronous;

  ppt->k_output_values_num=0;
  ppt->store_perturbations = _FALSE_;
  ppt->number_of_scalar_titles=0;
  ppt->number_of_vector_titles=0;
  ppt->number_of_tensor_titles=0;
  for (filenum = 0; filenum<_MAX_NUMBER_OF_K_FILES_; filenum++){
    ppt->scalar_perturbations_data[filenum] = NULL;
    ppt->vector_perturbations_data[filenum] = NULL;
    ppt->tensor_perturbations_data[filenum] = NULL;
  }
  ppt->index_k_output_values=NULL;

  ppt->three_ceff2_ur=1.;
  ppt->three_cvis2_ur=1.;

  ppt->z_max_pk=0.;

  ppt->selection_num=1;
  ppt->selection=gaussian;
  ppt->selection_mean[0]=1.;
  ppt->selection_width[0]=0.1;

  /** - primordial structure */

  ppm->primordial_spec_type = analytic_Pk;
  ppm->k_pivot = 0.05;
  ppm->A_s = 2.215e-9;
  ppm->n_s = 0.9619;
  ppm->alpha_s = 0.;
  ppm->f_bi = 1.;
  ppm->n_bi = 1.;
  ppm->alpha_bi = 0.;
  ppm->f_cdi = 1.;
  ppm->n_cdi = 1.;
  ppm->alpha_cdi = 0.;
  ppm->f_nid = 1.;
  ppm->n_nid = 1.;
  ppm->alpha_nid = 0.;
  ppm->f_niv = 1.;
  ppm->n_niv = 1.;
  ppm->alpha_niv = 0.;
  ppm->c_ad_bi = 0.;
  ppm->n_ad_bi = 0.;
  ppm->alpha_ad_bi = 0.;
  ppm->c_ad_cdi = 0.;
  ppm->n_ad_cdi = 0.;
  ppm->alpha_ad_cdi = 0.;
  ppm->c_ad_nid = 0.;
  ppm->n_ad_nid = 0.;
  ppm->alpha_ad_nid = 0.;
  ppm->c_ad_niv = 0.;
  ppm->n_ad_niv = 0.;
  ppm->alpha_ad_niv = 0.;
  ppm->c_bi_cdi = 0.;
  ppm->n_bi_cdi = 0.;
  ppm->alpha_bi_cdi = 0.;
  ppm->c_bi_nid = 0.;
  ppm->n_bi_nid = 0.;
  ppm->alpha_bi_nid = 0.;
  ppm->c_bi_niv = 0.;
  ppm->n_bi_niv = 0.;
  ppm->alpha_bi_niv = 0.;
  ppm->c_cdi_nid = 0.;
  ppm->n_cdi_nid = 0.;
  ppm->alpha_cdi_nid = 0.;
  ppm->c_cdi_niv = 0.;
  ppm->n_cdi_niv = 0.;
  ppm->alpha_cdi_niv = 0.;
  ppm->c_nid_niv = 0.;
  ppm->n_nid_niv = 0.;
  ppm->alpha_nid_niv = 0.;
  ppm->r = 1.;
  ppm->n_t = -ppm->r/8.*(2.-ppm->r/8.-ppm->n_s);
  ppm->alpha_t = ppm->r/8.*(ppm->r/8.+ppm->n_s-1.);
  ppm->potential=polynomial;
  ppm->phi_end=0.;
  ppm->phi_pivot_method = N_star;
  ppm->phi_pivot_target = 60;
  ppm->V0=1.25e-13;
  ppm->V1=-1.12e-14;
  ppm->V2=-6.95e-14;
  ppm->V3=0.;
  ppm->V4=0.;
  ppm->H0=3.69e-6;
  ppm->H1=-5.84e-7;
  ppm->H2=0.;
  ppm->H3=0.;
  ppm->H4=0.;
  ppm->command="write here your command for the external Pk";
  ppm->custom1=0.;
  ppm->custom2=0.;
  ppm->custom3=0.;
  ppm->custom4=0.;
  ppm->custom5=0.;
  ppm->custom6=0.;
  ppm->custom7=0.;
  ppm->custom8=0.;
  ppm->custom9=0.;
  ppm->custom10=0.;

  /** - transfer structure */

  ptr->selection_bias[0]=1.;
  ptr->selection_magnification_bias[0]=1.;
  ptr->lcmb_rescale=1.;
  ptr->lcmb_pivot=0.1;
  ptr->lcmb_tilt=0.;
  ptr->initialise_HIS_cache=_FALSE_;
  ptr->has_nz_analytic = _FALSE_;
  ptr->has_nz_file = _FALSE_;
  ptr->has_nz_evo_analytic = _FALSE_;
  ptr->has_nz_evo_file = _FALSE_;

  /** - output structure */

  pop->z_pk_num = 1;
  pop->z_pk[0] = 0.;
  sprintf(pop->root,"output/");
  pop->write_header = _TRUE_;
  pop->output_format = class_format;
  pop->write_background = _FALSE_;
  pop->write_thermodynamics = _FALSE_;
  pop->write_perturbations = _FALSE_;
  pop->write_primordial = _FALSE_;

  /** - spectra structure */

  psp->z_max_pk = pop->z_pk[0];
  psp->non_diag=0;

  /** - nonlinear structure */

  /** - lensing structure */

  ple->has_lensed_cls = _FALSE_;

  /** - nonlinear structure */

  pnl->method = nl_none;

  /** - all verbose parameters */

  pba->background_verbose = 0;
  pth->thermodynamics_verbose = 0;
  ppt->perturbations_verbose = 0;
  ptr->transfer_verbose = 0;
  ppm->primordial_verbose = 0;
  psp->spectra_verbose = 0;
  pnl->nonlinear_verbose = 0;
  ple->lensing_verbose = 0;
  pop->output_verbose = 0;

  return _SUCCESS_;

}

/**
 * Initialize the precision parameter structure.
 *
 * All precision parameters used in the other modules are listed here
 * and assigned here a default value.
 *
 * @param ppr Input/Output: a precision_params structure pointer
 * @return the error status
 *
 */

int input_default_precision ( struct precision * ppr ) {

  /** Summary: */

  /** Initialize presicion parameters for different structures:
   * - parameters related to the background
   */

  ppr->a_ini_over_a_today_default = 1.e-14;
  ppr->back_integration_stepsize = 7.e-3;
  ppr->tol_background_integration = 1.e-2;

  ppr->tol_initial_Omega_r = 1.e-4;
  ppr->tol_M_ncdm = 1.e-7;
  ppr->tol_ncdm = 1.e-3;
  ppr->tol_ncdm_synchronous = 1.e-3;
  ppr->tol_ncdm_newtonian = 1.e-5;
  ppr->tol_ncdm_bg = 1.e-5;
  ppr->tol_ncdm_initial_w=1.e-3;

  /**
   * - parameters related to the thermodynamics
   */

  /* for bbn */
  sprintf(ppr->sBBN_file,__CLASSDIR__);
  strcat(ppr->sBBN_file,"/bbn/sBBN.dat");

  /* for recombination */

  ppr->recfast_z_initial=1.e4;

  ppr->recfast_Nz0=20000;
  ppr->tol_thermo_integration=1.e-2;

  ppr->recfast_Heswitch=6;                 /* from recfast 1.4 */
  ppr->recfast_fudge_He=0.86;              /* from recfast 1.4 */

  ppr->recfast_Hswitch = _TRUE_;           /* from recfast 1.5 */
  ppr->recfast_fudge_H = 1.14;             /* from recfast 1.4 */
  ppr->recfast_delta_fudge_H = -0.015;     /* from recfast 1.5.2 */
  ppr->recfast_AGauss1 = -0.14;            /* from recfast 1.5 */
  ppr->recfast_AGauss2 =  0.079;           /* from recfast 1.5.2 */
  ppr->recfast_zGauss1 =  7.28;            /* from recfast 1.5 */
  ppr->recfast_zGauss2 =  6.73;            /* from recfast 1.5.2 */
  ppr->recfast_wGauss1 =  0.18;            /* from recfast 1.5 */
  ppr->recfast_wGauss2 =  0.33;            /* from recfast 1.5 */

  ppr->recfast_z_He_1 = 8000.;             /* from recfast 1.4 */
  ppr->recfast_delta_z_He_1 = 50.;         /* found to be OK on 3.09.10 */
  ppr->recfast_z_He_2 = 5000.;             /* from recfast 1.4 */
  ppr->recfast_delta_z_He_2 = 100.;        /* found to be OK on 3.09.10 */
  ppr->recfast_z_He_3 = 3500.;             /* from recfast 1.4 */
  ppr->recfast_delta_z_He_3 = 50.;         /* found to be OK on 3.09.10 */
  ppr->recfast_x_He0_trigger = 0.995;      /* raised from 0.99 to 0.995 for smoother Helium */
  ppr->recfast_x_He0_trigger2 = 0.995;     /* raised from 0.985 to same as previous one for smoother Helium */
  ppr->recfast_x_He0_trigger_delta = 0.05; /* found to be OK on 3.09.10 */
  ppr->recfast_x_H0_trigger = 0.995;       /* raised from 0.99 to 0.995 for smoother Hydrogen */
  ppr->recfast_x_H0_trigger2 = 0.995;      /* raised from 0.98 to same as previous one for smoother Hydrogen */
  ppr->recfast_x_H0_trigger_delta = 0.05;  /* found to be OK on 3.09.10 */

  ppr->recfast_H_frac=1.e-3;               /* from recfast 1.4 */

  sprintf(ppr->hyrec_Alpha_inf_file,__CLASSDIR__);
  strcat(ppr->hyrec_Alpha_inf_file,"/hyrec/Alpha_inf.dat");
  sprintf(ppr->hyrec_R_inf_file,__CLASSDIR__);
  strcat(ppr->hyrec_R_inf_file,"/hyrec/R_inf.dat");
  sprintf(ppr->hyrec_two_photon_tables_file,__CLASSDIR__);
  strcat(ppr->hyrec_two_photon_tables_file,"/hyrec/two_photon_tables.dat");

  /* for reionization */

  ppr->reionization_z_start_max = 50.;
  ppr->reionization_sampling=5.e-2;
  ppr->reionization_optical_depth_tol=1.e-4;
  ppr->reionization_start_factor=8.;

  /* general */

  ppr->thermo_rate_smoothing_radius=50;

  /**
   * - parameters related to the perturbations
   */

  ppr->evolver = ndf15;

  ppr->k_min_tau0=0.1;
  ppr->k_max_tau0_over_l_max=2.4; // very relevant for accuracy of lensed ClTT at highest l's
  ppr->k_step_sub=0.05;
  ppr->k_step_super=0.002;
  ppr->k_step_transition=0.2;
  ppr->k_step_super_reduction=0.1;
  ppr->k_per_decade_for_pk=10.;
  ppr->k_per_decade_for_bao=70.;
  ppr->k_bao_center=3.;
  ppr->k_bao_width=4.;

  ppr->start_small_k_at_tau_c_over_tau_h = 0.0015;  /* decrease to start earlier in time */
  ppr->start_large_k_at_tau_h_over_tau_k = 0.07;  /* decrease to start earlier in time */
  ppr->tight_coupling_trigger_tau_c_over_tau_h=0.015; /* decrease to switch off earlier in time */
  ppr->tight_coupling_trigger_tau_c_over_tau_k=0.01; /* decrease to switch off earlier in time */
  ppr->start_sources_at_tau_c_over_tau_h = 0.008; /* decrease to start earlier in time */
  ppr->tight_coupling_approximation=(int)compromise_CLASS;

  ppr->l_max_g=12;
  ppr->l_max_pol_g=10;
  ppr->l_max_dr=17;
  ppr->l_max_ur=17;
  ppr->l_max_ncdm=17;
  ppr->l_max_g_ten=5;
  ppr->l_max_pol_g_ten=5;

  ppr->curvature_ini=1.; /* initial curvature; used to fix adiabatic initial conditions; must remain fixed to one as long as the primordial adiabatic spectrum stands for the curvature power spectrum */
  ppr->entropy_ini=1.;   /* initial entropy; used to fix isocurvature initial conditions; must remain fixed to one as long as the primordial isocurvature spectrum stands for an entropy power spectrum */
  //ppr->gw_ini=0.25; /* to match normalization convention for GW in most of literature and ensure standard definition of r */
  ppr->gw_ini=1.;

  ppr->perturb_integration_stepsize=0.5;

  ppr->tol_tau_approx=1.e-10;
  ppr->tol_perturb_integration=1.e-5;
  ppr->perturb_sampling_stepsize=0.10;

  ppr->radiation_streaming_approximation = rsa_MD_with_reio;
  ppr->radiation_streaming_trigger_tau_over_tau_k = 45.;
  ppr->radiation_streaming_trigger_tau_c_over_tau = 5.;

  ppr->ur_fluid_approximation = ufa_CLASS;
  ppr->ur_fluid_trigger_tau_over_tau_k = 30.;

  ppr->ncdm_fluid_approximation = ncdmfa_CLASS;
  ppr->ncdm_fluid_trigger_tau_over_tau_k = 31.;

  ppr->neglect_CMB_sources_below_visibility = 1.e-3;

  /**
   * - parameter related to the primordial spectra
   */

  ppr->k_per_decade_primordial = 10.;

  ppr->primordial_inflation_ratio_min=100.;
  ppr->primordial_inflation_ratio_max=1/50.;
  ppr->primordial_inflation_phi_ini_maxit=10000;
  ppr->primordial_inflation_pt_stepsize=0.01;
  ppr->primordial_inflation_bg_stepsize=0.005;
  ppr->primordial_inflation_tol_integration=1.e-3;
  ppr->primordial_inflation_attractor_precision_pivot=0.001;
  ppr->primordial_inflation_attractor_precision_initial=0.1;
  ppr->primordial_inflation_attractor_maxit=10;
  ppr->primordial_inflation_tol_curvature=1.e-3;
  ppr->primordial_inflation_aH_ini_target=0.9;
  ppr->primordial_inflation_end_dphi=1.e-10;
  ppr->primordial_inflation_end_logstep=10.;
  ppr->primordial_inflation_small_epsilon=0.1;
  ppr->primordial_inflation_small_epsilon_tol=0.01;
  ppr->primordial_inflation_extra_efolds=2.;

  /**
   * - parameter related to the transfer functions
   */

  ppr->l_logstep=1.12;
  ppr->l_linstep=40;

  ppr->hyper_x_min = 1.e-5;
  ppr->hyper_sampling_flat = 8.;
  ppr->hyper_sampling_curved_low_nu = 6.0;
  ppr->hyper_sampling_curved_high_nu = 3.0;
  ppr->hyper_nu_sampling_step = 1000.;
  ppr->hyper_phi_min_abs = 1.e-10;
  ppr->hyper_x_tol = 1.e-4;
  ppr->hyper_flat_approximation_nu = 4000.;

  ppr->q_linstep=0.45;
  ppr->q_logstep_spline=170.;
  ppr->q_logstep_open=6.;
  ppr->q_logstep_trapzd=20.;
  ppr->q_numstep_transition=250.;

  ppr->transfer_neglect_delta_k_S_t0 = 0.15;
  ppr->transfer_neglect_delta_k_S_t1 = 0.04;
  ppr->transfer_neglect_delta_k_S_t2 = 0.15;
  ppr->transfer_neglect_delta_k_S_e = 0.11;
  ppr->transfer_neglect_delta_k_V_t1 = 1.;
  ppr->transfer_neglect_delta_k_V_t2 = 1.;
  ppr->transfer_neglect_delta_k_V_e = 1.;
  ppr->transfer_neglect_delta_k_V_b = 1.;
  ppr->transfer_neglect_delta_k_T_t2 = 0.2;
  ppr->transfer_neglect_delta_k_T_e = 0.25;
  ppr->transfer_neglect_delta_k_T_b = 0.1;

  ppr->transfer_neglect_late_source = 400.;

  ppr->l_switch_limber=10.;
  // For density Cl, we recommend not to use the Limber approximation
  // at all, and hence to put here a very large number (e.g. 10000); but
  // if you have wide and smooth selection functions you may wish to
  // use it; then 30 might be OK
  ppr->l_switch_limber_for_cl_density_over_z=30.;


  ppr->selection_cut_at_sigma=5.;
  ppr->selection_sampling=50;
  ppr->selection_sampling_bessel=20;
  ppr->selection_tophat_edge=0.1;

  /**
   * - parameters related to spectra module
   */

  /* nothing */

  /**
   * - parameters related to nonlinear module
   */

  ppr->halofit_dz=0.1;
  ppr->halofit_min_k_nonlinear=0.0035;
  ppr->halofit_sigma_precision=0.05;
  ppr->halofit_min_k_max=5.;

  /**
   * - parameter related to lensing
   */

  ppr->accurate_lensing=_FALSE_;
  ppr->num_mu_minus_lmax=70;
  ppr->delta_l_max=500; // 750 for 0.2% near l_max, 1000 for 0.1%

  /**
   * - automatic estimate of machine precision
   */

  //get_machine_precision(&(ppr->smallest_allowed_variation));
  ppr->smallest_allowed_variation=DBL_EPSILON;

  class_test(ppr->smallest_allowed_variation < 0,
             ppr->error_message,
             "smallest_allowed_variation = %e < 0",ppr->smallest_allowed_variation);

  ppr->tol_gauss_legendre = ppr->smallest_allowed_variation;

  return _SUCCESS_;

}

int class_version(
                  char * version
                  ) {

  sprintf(version,"%s",_VERSION_);
  return _SUCCESS_;
}

/**
 * Automatically computes the machine precision.
 *
 * @param smallest_allowed_variation a pointer to the smallest allowed variation
 *
 * Returns the smallest
 * allowed variation (minimum epsilon * _TOLVAR_)
 */

int get_machine_precision(double * smallest_allowed_variation) {
  double one, meps, sum;

  one = 1.0;
  meps = 1.0;
  do {
    meps /= 2.0;
    sum = one + meps;
  } while (sum != one);
  meps *= 2.0;

  *smallest_allowed_variation = meps * _TOLVAR_;

  return _SUCCESS_;

}

int input_fzerofun_1d(double input,
                      void* pfzw,
                      double *output,
                      ErrorMsg error_message){

  class_call(input_try_unknown_parameters(&input,
                                          1,
                                          pfzw,
                                          output,
                                          error_message),
             error_message,
             error_message);

  return _SUCCESS_;
}

int class_fzero_ridder(int (*func)(double x, void *param, double *y, ErrorMsg error_message),
                       double x1,
                       double x2,
                       double xtol,
                       void *param,
                       double *Fx1,
                       double *Fx2,
                       double *xzero,
                       int *fevals,
                       ErrorMsg error_message){
  /**Using Ridders' method, return the root of a function func known to
     lie between x1 and x2. The root, returned as zriddr, will be found to
     an approximate accuracy xtol.
  */
  int j,MAXIT=1000;
  double ans,fh,fl,fm,fnew,s,xh,xl,xm,xnew;
  if ((Fx1!=NULL)&&(Fx2!=NULL)){
    fl = *Fx1;
    fh = *Fx2;
  }
  else{
    class_call((*func)(x1, param, &fl, error_message),
               error_message, error_message);
    class_call((*func)(x2, param, &fh, error_message),
               error_message, error_message);

    *fevals = (*fevals)+2;
  }
  if ((fl > 0.0 && fh < 0.0) || (fl < 0.0 && fh > 0.0)) {
    xl=x1;
    xh=x2;
    ans=-1.11e11;
    for (j=1;j<=MAXIT;j++) {
      xm=0.5*(xl+xh);
      class_call((*func)(xm, param, &fm, error_message),
                 error_message, error_message);
      *fevals = (*fevals)+1;
      s=sqrt(fm*fm-fl*fh);
      if (s == 0.0){
        *xzero = ans;
        //printf("Success 1\n");
        return _SUCCESS_;
      }
      xnew=xm+(xm-xl)*((fl >= fh ? 1.0 : -1.0)*fm/s);
      if (fabs(xnew-ans) <= xtol) {
        *xzero = ans;
        return _SUCCESS_;
      }
      ans=xnew;
      class_call((*func)(ans, param, &fnew, error_message),
                 error_message, error_message);
      *fevals = (*fevals)+1;
      if (fnew == 0.0){
        *xzero = ans;
        //printf("Success 2, ans=%g\n",ans);
        return _SUCCESS_;
      }
      if (NRSIGN(fm,fnew) != fm) {
        xl=xm;
        fl=fm;
        xh=ans;
        fh=fnew;
      } else if (NRSIGN(fl,fnew) != fl) {
        xh=ans;
        fh=fnew;
      } else if (NRSIGN(fh,fnew) != fh) {
        xl=ans;
        fl=fnew;
      } else return _FAILURE_;
      if (fabs(xh-xl) <= xtol) {
        *xzero = ans;
        //        printf("Success 3\n");
        return _SUCCESS_;
      }
    }
    class_stop(error_message,"zriddr exceed maximum iterations");
  }
  else {
    if (fl == 0.0) return x1;
    if (fh == 0.0) return x2;
    class_stop(error_message,"root must be bracketed in zriddr.");
  }
  class_stop(error_message,"Failure in int.");
}

int input_try_unknown_parameters(double * unknown_parameter,
                                 int unknown_parameters_size,
                                 void * voidpfzw,
                                 double * output,
                                 ErrorMsg errmsg){
  /** Summary:
   * - Call the structures*/
  
  struct precision pr;        /* for precision parameters */
  struct background ba;       /* for cosmological background */
  struct thermo th;           /* for thermodynamics */
  struct perturbs pt;         /* for source functions */
  struct transfers tr;        /* for transfer functions */
  struct primordial pm;       /* for primordial spectra */
  struct spectra sp;          /* for output spectra */
  struct nonlinear nl;        /* for non-linear spectra */
  struct lensing le;          /* for lensed spectra */
  struct output op;           /* for output files */
  int i;
  double rho_dcdm_today, rho_dr_today;
  struct fzerofun_workspace * pfzw;
  int input_verbose;
  int flag;
  int param;

  pfzw = (struct fzerofun_workspace *) voidpfzw;

  for (i=0; i < unknown_parameters_size; i++) {
    sprintf(pfzw->fc.value[pfzw->unknown_parameters_index[i]],
            "%e",unknown_parameter[i]);
  }

  class_call(input_read_parameters(&(pfzw->fc),
                                   &pr,
                                   &ba,
                                   &th,
                                   &pt,
                                   &tr,
                                   &pm,
                                   &sp,
                                   &nl,
                                   &le,
                                   &op,
                                   errmsg),
             errmsg,
             errmsg);

  class_call(parser_read_int(&(pfzw->fc),
                             "input_verbose",
                             &param,
                             &flag,
                             errmsg),
             errmsg,
             errmsg);
  if (flag == _TRUE_)
    input_verbose = param;
  else
    input_verbose = 0;

  /** - Do computations */
  if (pfzw->required_computation_stage >= cs_background){
    if (input_verbose>2)
      printf("Stage 1: background\n");
    ba.background_verbose = 0;
    class_call(background_init(&pr,&ba), ba.error_message, errmsg);
  }

  if (pfzw->required_computation_stage >= cs_thermodynamics){
   if (input_verbose>2)
     printf("Stage 2: thermodynamics\n");
    pr.recfast_Nz0 = 10000;
    th.thermodynamics_verbose = 0;
    class_call(thermodynamics_init(&pr,&ba,&th), th.error_message, errmsg);
  }

  if (pfzw->required_computation_stage >= cs_perturbations){
       if (input_verbose>2)
         printf("Stage 3: perturbations\n");
    pt.perturbations_verbose = 0;
    class_call(perturb_init(&pr,&ba,&th,&pt), pt.error_message, errmsg);
  }

  if (pfzw->required_computation_stage >= cs_primordial){
    if (input_verbose>2)
      printf("Stage 4: primordial\n");
    pm.primordial_verbose = 0;
    class_call(primordial_init(&pr,&pt,&pm), pm.error_message, errmsg);
  }

  if (pfzw->required_computation_stage >= cs_nonlinear){
    if (input_verbose>2)
      printf("Stage 5: nonlinear\n");
    nl.nonlinear_verbose = 0;
    class_call(nonlinear_init(&pr,&ba,&th,&pt,&pm,&nl), nl.error_message, errmsg);
  }

  if (pfzw->required_computation_stage >= cs_transfer){
    if (input_verbose>2)
      printf("Stage 6: transfer\n");
    tr.transfer_verbose = 0;
    class_call(transfer_init(&pr,&ba,&th,&pt,&nl,&tr), tr.error_message, errmsg);
  }

  if (pfzw->required_computation_stage >= cs_spectra){
    if (input_verbose>2)
      printf("Stage 7: spectra\n");
    sp.spectra_verbose = 0;
    class_call(spectra_init(&pr,&ba,&pt,&pm,&nl,&tr,&sp),sp.error_message, errmsg);
  }


  for (i=0; i < pfzw->target_size; i++) {
    switch (pfzw->target_name[i]) {
    case theta_s:
      output[i] = 100.*th.rs_rec/th.ra_rec-pfzw->target_value[i];
      break;
    case Omega_dcdmdr:
      rho_dcdm_today = ba.background_table[(ba.bt_size-1)*ba.bg_size+ba.index_bg_rho_dcdm];
      if (ba.has_dr == _TRUE_)
        rho_dr_today = ba.background_table[(ba.bt_size-1)*ba.bg_size+ba.index_bg_rho_dr];
      else
        rho_dr_today = 0.;
      output[i] = (rho_dcdm_today+rho_dr_today)/(ba.H0*ba.H0)-pfzw->target_value[i];
      break;
    case omega_dcdmdr:
      rho_dcdm_today = ba.background_table[(ba.bt_size-1)*ba.bg_size+ba.index_bg_rho_dcdm];
      if (ba.has_dr == _TRUE_)
        rho_dr_today = ba.background_table[(ba.bt_size-1)*ba.bg_size+ba.index_bg_rho_dr];
      else
        rho_dr_today = 0.;
      output[i] = (rho_dcdm_today+rho_dr_today)/(ba.H0*ba.H0)-pfzw->target_value[i]/ba.h/ba.h;
      break;
    case Omega_scf:
      /** - In case scalar field is used to fill, pba->Omega0_scf is not equal to pfzw->target_value[i].*/
      output[i] = ba.background_table[(ba.bt_size-1)*ba.bg_size+ba.index_bg_rho_scf]/(ba.H0*ba.H0)
        -ba.Omega0_scf;
      break;
    case Omega_ini_dcdm:
    case omega_ini_dcdm:
      rho_dcdm_today = ba.background_table[(ba.bt_size-1)*ba.bg_size+ba.index_bg_rho_dcdm];
      if (ba.has_dr == _TRUE_)
        rho_dr_today = ba.background_table[(ba.bt_size-1)*ba.bg_size+ba.index_bg_rho_dr];
      else
        rho_dr_today = 0.;
      output[i] = -(rho_dcdm_today+rho_dr_today)/(ba.H0*ba.H0)+ba.Omega0_dcdmdr;
      break;
    }
  }


  /** - Free structures */
  if (pfzw->required_computation_stage >= cs_spectra){
    class_call(spectra_free(&sp), sp.error_message, errmsg);
  }
  if (pfzw->required_computation_stage >= cs_transfer){
    class_call(transfer_free(&tr), tr.error_message, errmsg);
  }
  if (pfzw->required_computation_stage >= cs_nonlinear){
    class_call(nonlinear_free(&nl), nl.error_message, errmsg);
  }
  if (pfzw->required_computation_stage >= cs_primordial){
    class_call(primordial_free(&pm), pm.error_message, errmsg);
  }
  if (pfzw->required_computation_stage >= cs_perturbations){
    class_call(perturb_free(&pt), pt.error_message, errmsg);
  }
  if (pfzw->required_computation_stage >= cs_thermodynamics){
    class_call(thermodynamics_free(&th), th.error_message, errmsg);
  }
  if (pfzw->required_computation_stage >= cs_background){
    class_call(background_free(&ba), ba.error_message, errmsg);
  }

  /** - Set filecontent to unread */
  for (i=0; i<pfzw->fc.size; i++) {
    pfzw->fc.read[i] = _FALSE_;
  }

  return _SUCCESS_;
}

int input_get_guess(double *xguess,
                    double *dxdy,
                    struct fzerofun_workspace * pfzw,
                    ErrorMsg errmsg){

  struct precision pr;        /* for precision parameters */
  struct background ba;       /* for cosmological background */
  struct thermo th;           /* for thermodynamics */
  struct perturbs pt;         /* for source functions */
  struct transfers tr;        /* for transfer functions */
  struct primordial pm;       /* for primordial spectra */
  struct spectra sp;          /* for output spectra */
  struct nonlinear nl;        /* for non-linear spectra */
  struct lensing le;          /* for lensed spectra */
  struct output op;           /* for output files */
  int i;

  double Omega_M, a_decay, gamma, Omega0_dcdmdr=1.0;
  int index_guess;

  /* Cheat to read only known parameters: */
  pfzw->fc.size -= pfzw->target_size;
  class_call(input_read_parameters(&(pfzw->fc),
                                   &pr,
                                   &ba,
                                   &th,
                                   &pt,
                                   &tr,
                                   &pm,
                                   &sp,
                                   &nl,
                                   &le,
                                   &op,
                                   errmsg),
             errmsg,
             errmsg);
  pfzw->fc.size += pfzw->target_size;
  /** Summary: */
  /** - Here we should write reasonable guesses for the unknown parameters.
      Also estimate dxdy, i.e. how the unknown parameter responds to the known.
      This can simply be estimated as the derivative of the guess formula.*/

  for (index_guess=0; index_guess < pfzw->target_size; index_guess++) {
    switch (pfzw->target_name[index_guess]) {
    case theta_s:
      xguess[index_guess] = 3.54*pow(pfzw->target_value[index_guess],2)-5.455*pfzw->target_value[index_guess]+2.548;
      dxdy[index_guess] = (7.08*pfzw->target_value[index_guess]-5.455);
      /** - Update pb to reflect guess */
      ba.h = xguess[index_guess];
      ba.H0 = ba.h *  1.e5 / _c_;
      break;
    case Omega_dcdmdr:
      Omega_M = ba.Omega0_cdm+ba.Omega0_dcdmdr+ba.Omega0_b;
      /* This formula is exact in a Matter + Lambda Universe, but only
         for Omega_dcdm, not the combined.
         sqrt_one_minus_M = sqrt(1.0 - Omega_M);
         xguess[index_guess] = pfzw->target_value[index_guess]*
         exp(2./3.*ba.Gamma_dcdm/ba.H0*
         atanh(sqrt_one_minus_M)/sqrt_one_minus_M);
         dxdy[index_guess] = 1.0;//exp(2./3.*ba.Gamma_dcdm/ba.H0*atanh(sqrt_one_minus_M)/sqrt_one_minus_M);
      */
      gamma = ba.Gamma_dcdm/ba.H0;
      if (gamma < 1)
        a_decay = 1.0;
      else
        a_decay = pow(1+(gamma*gamma-1.)/Omega_M,-1./3.);
      xguess[index_guess] = pfzw->target_value[index_guess]/a_decay;
      dxdy[index_guess] = 1./a_decay;
      //printf("x = Omega_ini_guess = %g, dxdy = %g\n",*xguess,*dxdy);
      break;
    case omega_dcdmdr:
      Omega_M = ba.Omega0_cdm+ba.Omega0_dcdmdr+ba.Omega0_b;
      /* This formula is exact in a Matter + Lambda Universe, but only
         for Omega_dcdm, not the combined.
         sqrt_one_minus_M = sqrt(1.0 - Omega_M);
         xguess[index_guess] = pfzw->target_value[index_guess]*
         exp(2./3.*ba.Gamma_dcdm/ba.H0*
         atanh(sqrt_one_minus_M)/sqrt_one_minus_M);
         dxdy[index_guess] = 1.0;//exp(2./3.*ba.Gamma_dcdm/ba.H0*atanh(sqrt_one_minus_M)/sqrt_one_minus_M);
      */
      gamma = ba.Gamma_dcdm/ba.H0;
      if (gamma < 1)
        a_decay = 1.0;
      else
        a_decay = pow(1+(gamma*gamma-1.)/Omega_M,-1./3.);
      xguess[index_guess] = pfzw->target_value[index_guess]/ba.h/ba.h/a_decay;
      dxdy[index_guess] = 1./a_decay/ba.h/ba.h;
        //printf("x = Omega_ini_guess = %g, dxdy = %g\n",*xguess,*dxdy);
      break;
    case Omega_scf:  
      
 /** - This guess is arbitrary, something nice using WKB should be implemented.
  * 
  * - Version 2: use a fit: `xguess[index_guess] = 1.77835*pow(ba.Omega0_scf,-2./7.);
  * dxdy[index_guess] = -0.5081*pow(ba.Omega0_scf,-9./7.)`;
  * 
  * - Version 3: use attractor solution */
  
      if (ba.scf_tuning_index == 0){
        xguess[index_guess] = sqrt(3.0/ba.Omega0_scf);
        dxdy[index_guess] = -0.5*sqrt(3.0)*pow(ba.Omega0_scf,-1.5);
      }
      else{
        /* Default: take the passed value as xguess and set dxdy to 1. */
        xguess[index_guess] = ba.scf_parameters[ba.scf_tuning_index];
        dxdy[index_guess] = 1.;
      }
      break;
    case omega_ini_dcdm:
      Omega0_dcdmdr = 1./(ba.h*ba.h);
    case Omega_ini_dcdm:
      /** - This works since correspondence is
          Omega_ini_dcdm -> Omega_dcdmdr and
          omega_ini_dcdm -> omega_dcdmdr */
      Omega0_dcdmdr *=pfzw->target_value[index_guess];
      Omega_M = ba.Omega0_cdm+Omega0_dcdmdr+ba.Omega0_b;
      gamma = ba.Gamma_dcdm/ba.H0;
      if (gamma < 1)
        a_decay = 1.0;
      else
        a_decay = pow(1+(gamma*gamma-1.)/Omega_M,-1./3.);
      xguess[index_guess] = pfzw->target_value[index_guess]*a_decay;
      dxdy[index_guess] = a_decay;
      if (gamma > 100)
        dxdy[index_guess] *= gamma/100;

      //printf("x = Omega_ini_guess = %g, dxdy = %g\n",*xguess,*dxdy);
      break;
    }
    //printf("xguess = %g\n",xguess[index_guess]);
  }

  for (i=0; i<pfzw->fc.size; i++) {
    pfzw->fc.read[i] = _FALSE_;
  }

  /** - Deallocate everything allocated by input_read_parameters */
  background_free_input(&ba);

  return _SUCCESS_;
}

int file_exists(const char *fname){
  FILE *file = fopen(fname, "r");
  if (file != NULL){
    fclose(file);
    return _TRUE_;
  }
  return _FALSE_;
}

int input_auxillary_target_conditions(struct file_content * pfc,
                                      enum target_names target_name,
                                      double target_value,
                                      int * aux_flag,
                                      ErrorMsg errmsg){
  *aux_flag = _TRUE_;
  /*
  double param1;
  int int1, flag1;
  int input_verbose = 0;
  class_read_int("input_verbose",input_verbose);
  */
  switch (target_name){
  case Omega_dcdmdr:
  case omega_dcdmdr:
  case Omega_scf:
  case Omega_ini_dcdm:
  case omega_ini_dcdm:
    /* Check that Omega's or omega's are nonzero: */
    if (target_value == 0.)
      *aux_flag = _FALSE_;
    break;
  default:
    /* Default is no additional checks */
    *aux_flag = _TRUE_;
    break;
  }
  return _SUCCESS_;
}

int compare_integers (const void * elem1, const void * elem2) {
    int f = *((int*)elem1);
    int s = *((int*)elem2);
    if (f > s) return  1;
    if (f < s) return -1;
    return 0;
}

int compare_doubles(const void *a,const void *b) {
  double *x = (double *) a;
  double *y = (double *) b;
  if (*x < *y)
    return -1;
  else if
    (*x > *y) return 1;
  return 0;
}<|MERGE_RESOLUTION|>--- conflicted
+++ resolved
@@ -616,7 +616,7 @@
              errmsg);
 
   /** - if entries passed in file_content structure, carefully read
-      and interpret each of them, and tune the relevant input 
+      and interpret each of them, and tune the relevant input
       parameters accordingly*/
 
   /** Knowing the gauge from the very beginning is useful (even if
@@ -979,7 +979,7 @@
   else if (pba->K < 0.) pba->sgnK = -1;
 
   /** - Omega_0_lambda (cosmological constant), Omega0_fld (dark energy fluid), Omega0_scf (scalar field) */
-  
+
   class_call(parser_read_double(pfc,"Omega_Lambda",&param1,&flag1,errmsg),
              errmsg,
              errmsg);
@@ -1182,8 +1182,7 @@
     class_read_double("binned_reio_step_sharpness",pth->binned_reio_step_sharpness);
   }
 
-<<<<<<< HEAD
-  /* reionization parameters if reio_parametrization=reio_bins_tanh */
+  /** - reionization parameters if reio_parametrization=reio_many_tanh */
   if (pth->reio_parametrization == reio_many_tanh) {
     class_read_int("many_tanh_num",pth->many_tanh_num);
     class_read_list_of_doubles("many_tanh_z",pth->many_tanh_z,pth->many_tanh_num);
@@ -1191,10 +1190,8 @@
     class_read_double("many_tanh_width",pth->many_tanh_width);
   }
 
-  /* energy injection parameters from CDM annihilation/decay */
-=======
   /** - energy injection parameters from CDM annihilation/decay */
->>>>>>> 4c3a4217
+
   class_read_double("annihilation",pth->annihilation);
 
   if (pth->annihilation > 0.) {
@@ -3465,7 +3462,7 @@
                                  ErrorMsg errmsg){
   /** Summary:
    * - Call the structures*/
-  
+
   struct precision pr;        /* for precision parameters */
   struct background ba;       /* for cosmological background */
   struct thermo th;           /* for thermodynamics */
@@ -3728,15 +3725,15 @@
       dxdy[index_guess] = 1./a_decay/ba.h/ba.h;
         //printf("x = Omega_ini_guess = %g, dxdy = %g\n",*xguess,*dxdy);
       break;
-    case Omega_scf:  
-      
+    case Omega_scf:
+
  /** - This guess is arbitrary, something nice using WKB should be implemented.
-  * 
+  *
   * - Version 2: use a fit: `xguess[index_guess] = 1.77835*pow(ba.Omega0_scf,-2./7.);
   * dxdy[index_guess] = -0.5081*pow(ba.Omega0_scf,-9./7.)`;
-  * 
+  *
   * - Version 3: use attractor solution */
-  
+
       if (ba.scf_tuning_index == 0){
         xguess[index_guess] = sqrt(3.0/ba.Omega0_scf);
         dxdy[index_guess] = -0.5*sqrt(3.0)*pow(ba.Omega0_scf,-1.5);

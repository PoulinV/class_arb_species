--- conflicted
+++ resolved
@@ -70,12 +70,7 @@
   double * pvecback;
   int last_index;
   double a,z;
-<<<<<<< HEAD
-  int ic_ic_size = 0 , ic_size = 0;
-=======
   enum halofit_statement halofit_found_k_max;
-
->>>>>>> a662333c
   /** Summary
    *
    * (a) First deal with the case where non non-linear corrections requested */
@@ -139,31 +134,6 @@
                  pnl->error_message,
                  pnl->error_message);
 
-<<<<<<< HEAD
-      // printf("#1:k      2:P\n");
-      // for (index_k=0; index_k<pnl->k_size; index_k++) {
-      //   fprintf(stdout,"%e  %e\n",pnl->k[index_k],pk_l[index_k]);
-      // }
-
-      // exit(1);
-      // class_stop(pnl->error_message,"stop here");
-
-      /* get P_NL(k) at this time */
-      if (nonlinear_halofit(ppr,
-                            pba,
-                            ppm,
-                            pnl,
-                            pnl->tau[index_tau],
-                            pk_l,
-                            pk_nl,
-                            lnk_l,
-                            lnpk_l,
-                            ddlnpk_l,
-                            &(pnl->k_nl[index_tau])) == _SUCCESS_) {
-        // class_stop(pnl->error_message,"stop here");
-
-        /*
-=======
        /* get P_NL(k) at this time */
       if (print_warning == _FALSE_) {
         class_call(nonlinear_halofit(ppr,
@@ -191,7 +161,6 @@
             fprintf(stdout,"\n\n");
           */
 
->>>>>>> a662333c
           for (index_k=0; index_k<pnl->k_size; index_k++) {
             pnl->nl_corr_density[index_tau * pnl->k_size + index_k] = sqrt(pk_nl[index_k]/pk_l[index_k]);
           }
@@ -229,7 +198,6 @@
       }
     }
 
-<<<<<<< HEAD
     /*
     for (index_tau = pnl->tau_size-1; index_tau>=0; index_tau--) {
       for (index_k=0; index_k<pnl->k_size; index_k++) {
@@ -243,8 +211,7 @@
   //   ppm->ic_size[ppt->index_md_scalars] = ic_size;
   // }
     // fprintf(stderr, "icic %d ic %d\n", ppm->ic_ic_size[ppt->index_md_scalars],ppm->ic_size[ppt->index_md_scalars]);
-=======
->>>>>>> a662333c
+
     free(pk_l);
     free(pk_nl);
     free(lnk_l);
@@ -508,36 +475,6 @@
 
   R=sqrt(-log(ppr->halofit_sigma_precision))/integrand_array[(integrand_size-1)*ia_size + index_ia_k];
 
-<<<<<<< HEAD
-  /* corresponding value of sigma_R */
-  sum1=0.;
-  for (index_k=0; index_k < integrand_size; index_k++) {
-    x2 = pow(integrand_array[index_k*ia_size + index_ia_k]*R,2);
-    integrand_array[index_k*ia_size + index_ia_sum1] = integrand_array[index_k*ia_size + index_ia_pk]
-      *pow(integrand_array[index_k*ia_size + index_ia_k],2)*anorm*exp(-x2);
-  }
-
-  /* fill in second derivatives */
-  class_call(array_spline(integrand_array,
-                          ia_size,
-                          integrand_size,
-                          index_ia_k,
-                          index_ia_sum1,
-                          index_ia_ddsum1,
-                          _SPLINE_EST_DERIV_,
-                          pnl->error_message),
-             pnl->error_message,
-             pnl->error_message);
-  /* integrate */
-  class_call(array_integrate_all_spline(integrand_array,
-                                        ia_size,
-                                        integrand_size,
-                                        index_ia_k,
-                                        index_ia_sum1,
-                                        index_ia_ddsum1,
-                                        &sum1,
-                                        pnl->error_message),
-=======
   class_call(nonlinear_halofit_integrate(
                                          pnl,
                                          integrand_array,
@@ -551,13 +488,11 @@
                                          halofit_integral_one,
                                          &sum1
                                          ),
->>>>>>> a662333c
              pnl->error_message,
              pnl->error_message);
 
   sigma  = sqrt(sum1);
-<<<<<<< HEAD
-=======
+
 
   /* the following error should not stop the code: it will arrive
      inevitably at some large redshift, and then the code should not
@@ -567,7 +502,6 @@
      not through a class_call) */
 
   /*
->>>>>>> a662333c
   class_test_except(sigma < 1.,
                     pnl->error_message,
                     free(pvecback);free(integrand_array),
@@ -587,9 +521,6 @@
   }
 
   xlogr1 = log(R)/log(10.);
-<<<<<<< HEAD
-  /* maximum value of R in the bisection algorithm leading to the determination of R_nl */
-=======
 
   /* maximum value of R in the bisection algorithm leading to the
      determination of R_nl.  For this value we can make a
@@ -600,7 +531,6 @@
      sigma(1/halofit_min_k_nonlinear) must be <<1 (and if it is not
      the test below will alert us) */
 
->>>>>>> a662333c
   R=1./ppr->halofit_min_k_nonlinear;
 
   /* corresponding value of sigma_R */

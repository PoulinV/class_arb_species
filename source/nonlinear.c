/** @file nonlinear.c Documented nonlinear module
 *
 * Julien Lesgourgues, 6.03.2014
 *
 * New module replacing an older one present up to version 2.0 The new
 * module is located in a better place in the main, allowing it to
 * compute non-linear correction to \f$ C_l\f$'s and not just \f$ P(k)\f$. It will
 * also be easier to generalize to new methods.  The old implementation
 * of one-loop calculations and TRG calculations has been dropped from
 * this version, they can still be found in older versions.
 *
 */

#include "nonlinear.h"

/**
 * Return the value of the non-linearity wavenumber k_nl for a given redshift z
 * @param pba Input: pointer to background structure
 * @param pnl Input: pointer to nonlinear structure
 * @param z Input: redshift
 * @param k_nl Output: k_nl value
 * @param k_nl_cb Ouput: k_nl value of the cdm+baryon part only, if there is ncdm
 * @return the error status
 */

int nonlinear_k_nl_at_z(
                        struct background *pba,
                        struct nonlinear * pnl,
                        double z,
                        double * k_nl,
                        double * k_nl_cb
                        ) {

  double tau;

  /** - convert input redshift into a conformal time */

  class_call(background_tau_of_z(pba,
                                 z,
                                 &tau),
             pba->error_message,
             pnl->error_message);

  /** - interpolate the precomputed k_nl array at the needed valuetime */

  if (pnl->has_pk_m == _TRUE_) {

    if (pnl->tau_size == 1) {
      *k_nl = pnl->k_nl[pnl->index_pk_m][0];
    }
    else {
      class_call(array_interpolate_two(pnl->tau,
                                       1,
                                       0,
                                       pnl->k_nl[pnl->index_pk_m],
                                       1,
                                       pnl->tau_size,
                                       tau,
                                       k_nl,
                                       1,
                                       pnl->error_message),
                 pnl->error_message,
                 pnl->error_message);
    }
  }

  /** - if needed, do the same for the baryon part only */

  if (pnl->has_pk_cb) {

    if (pnl->tau_size == 1) {
      *k_nl_cb = pnl->k_nl[pnl->index_pk_cb][0];
    }
    else {
      class_call(array_interpolate_two(pnl->tau,
                                       1,
                                       0,
                                       pnl->k_nl[pnl->index_pk_cb],
                                       1,
                                       pnl->tau_size,
                                       tau,
                                       k_nl_cb,
                                       1,
                                       pnl->error_message),
                 pnl->error_message,
                 pnl->error_message);
    }
  }

  /* otherwise, return the same for k_nl_cb as for k_nl */

  else{
    *k_nl_cb = *k_nl;
  }

  return _SUCCESS_;
}

/**
 * Initialize the nonlinear structure, and in particular the
 * nl_corr_density and k_nl interpolation tables.
 *
 * @param ppr Input: pointer to precision structure
 * @param pba Input: pointer to background structure
 * @param pth Input: pointer to therodynamics structure
 * @param ppt Input: pointer to perturbation structure
 * @param ppm Input: pointer to primordial structure
 * @param pnl Input/Output: pointer to initialized nonlinear structure
 * @return the error status
 */

int nonlinear_init(
                   struct precision *ppr,
                   struct background *pba,
                   struct thermo *pth,
                   struct perturbs *ppt,
                   struct primordial *ppm,
                   struct nonlinear *pnl
                   ) {

  int index_ncdm;
  int index_k;
  int index_tau;
  int index_pk;
  double *pk_l;
  double *pk_nl;
  double *lnk_l;
  double *lnpk_l;
  double *ddlnpk_l;
  short print_warning=_FALSE_;
  double * pvecback;
  int last_index;
  double a,z;
<<<<<<< HEAD
  enum halofit_statement halofit_found_k_max;
  /** Summary
   *
   * (a) First deal with the case where non non-linear corrections requested */
=======
  short halofit_found_k_max;

  /** Define flags and indices (so few that no dedicated routine needed) */

  pnl->has_pk_m = _TRUE_;
  if (pba->has_ncdm == _TRUE_) {
    pnl->has_pk_cb = _TRUE_;
  }
  else {
    pnl->has_pk_cb = _FALSE_;
  }

  index_pk = 0;
  class_define_index(pnl->index_pk_m, pnl->has_pk_m, index_pk,1);
  class_define_index(pnl->index_pk_cb, pnl->has_pk_cb, index_pk,1);
  pnl->pk_size = index_pk;

  /** (a) First deal with the case where non non-linear corrections requested */
>>>>>>> 59d45a27

  if (pnl->method == nl_none) {
    if (pnl->nonlinear_verbose > 0)
      printf("No non-linear spectra requested. Nonlinear module skipped.\n");
  }

  /** (b) Compute for HALOFIT non-linear spectrum */

  else if (pnl->method == nl_halofit) {
    if (pnl->nonlinear_verbose > 0)
      printf("Computing non-linear matter power spectrum with Halofit (including update Takahashi et al. 2012 and Bird 2014)\n");

    if (pba->has_ncdm) {
      for (index_ncdm=0;index_ncdm < pba->N_ncdm; index_ncdm++){
        if (pba->m_ncdm_in_eV[index_ncdm] >  _M_EV_TOO_BIG_FOR_HALOFIT_)
          fprintf(stdout,"Warning: Halofit is proved to work for CDM, and also with a small HDM component thanks to Bird et al.'s update. But it sounds like you are running with a WDM component of mass %f eV, which makes the use of Halofit suspicious.\n",pba->m_ncdm_in_eV[index_ncdm]);
      }
    }
    //

    // if(ppm->ic_ic_size[ppt->index_md_scalars]!= 1){
    //   ic_ic_size = ppm->ic_ic_size[ppt->index_md_scalars];
    //   ic_size = ppm->ic_size[ppt->index_md_scalars];
    //   ppm->ic_ic_size[ppt->index_md_scalars] = 1;
    //   ppm->ic_size[ppt->index_md_scalars] = 1;
    // }



    /** - copy list of (k,tau) from perturbation module */

    pnl->k_size = ppt->k_size[ppt->index_md_scalars];
    class_alloc(pnl->k,pnl->k_size*sizeof(double),pnl->error_message);
    for (index_k=0; index_k<pnl->k_size; index_k++)
      pnl->k[index_k] = ppt->k[ppt->index_md_scalars][index_k];

    pnl->tau_size = ppt->tau_size;
    class_alloc(pnl->tau,pnl->tau_size*sizeof(double),pnl->error_message);
    for (index_tau=0; index_tau<pnl->tau_size; index_tau++)
      pnl->tau[index_tau] = ppt->tau_sampling[index_tau];

    class_alloc(pnl->nl_corr_density,
                pnl->pk_size*sizeof(double *),
                pnl->error_message);

    class_alloc(pnl->k_nl,
                pnl->pk_size*sizeof(double *),
                pnl->error_message);

    class_alloc(pk_l,
                pnl->k_size*sizeof(double),
                pnl->error_message);

    class_alloc(pk_nl,
                pnl->k_size*sizeof(double),
                pnl->error_message);

    class_alloc(lnk_l,
                pnl->k_size*sizeof(double),
                pnl->error_message);

    class_alloc(lnpk_l,
                pnl->k_size*sizeof(double),
                pnl->error_message);

    class_alloc(ddlnpk_l,
                pnl->k_size*sizeof(double),
                pnl->error_message);

    for (index_pk=0; index_pk<pnl->pk_size; index_pk++){
      class_alloc(pnl->nl_corr_density[index_pk],pnl->tau_size*pnl->k_size*sizeof(double),pnl->error_message);
      class_alloc(pnl->k_nl[index_pk],pnl->tau_size*sizeof(double),pnl->error_message);
    }

    print_warning=_FALSE_;

    pnl->index_tau_min_nl = 0;

    /** - loop over time */

    for (index_tau = pnl->tau_size-1; index_tau>=0; index_tau--) {

      for (index_pk=0; index_pk<pnl->pk_size; index_pk++) {

        /* get P_L(k) at this time */
        class_call(nonlinear_pk_l(pba,ppt,ppm,pnl,index_pk,index_tau,pk_l,lnk_l,lnpk_l,ddlnpk_l),
                   pnl->error_message,
                   pnl->error_message);

        /* get P_NL(k) at this time */
        if (print_warning == _FALSE_) {

          class_call(nonlinear_halofit(ppr,
                                       pba,
                                       ppt,
                                       ppm,
                                       pnl,
                                       index_pk,
                                       pnl->tau[index_tau],
                                       pk_l,
                                       pk_nl,
                                       lnk_l,
                                       lnpk_l,
                                       ddlnpk_l,
                                       &(pnl->k_nl[index_pk][index_tau]),
                                       &halofit_found_k_max),
                     pnl->error_message,
                     pnl->error_message);

          if (halofit_found_k_max == _TRUE_) {

            // for debugging:
            /*if ((index_tau == pnl->tau_size-1)){
              for (index_k=0; index_k<pnl->k_size; index_k++) {
              fprintf(stdout,"%d %e  %e  %e\n",index_pk,pnl->k[index_k],pk_l[index_pk][index_k],pk_nl[index_pk][index_k]);
              }
              fprintf(stdout,"\n\n\n");
              }*/

            for (index_k=0; index_k<pnl->k_size; index_k++) {
              pnl->nl_corr_density[index_pk][index_tau * pnl->k_size + index_k] = sqrt(pk_nl[index_k]/pk_l[index_k]);
            }
          }
          else {
            /* when Halofit found k_max too small, use 1 as the
               non-linear correction for this redshift/time, store the
               last index which worked, and print a warning. */
            print_warning = _TRUE_;
            pnl->index_tau_min_nl = index_tau+1;
            for (index_k=0; index_k<pnl->k_size; index_k++) {
              pnl->nl_corr_density[index_pk][index_tau * pnl->k_size + index_k] = 1.;
            }
            if (pnl->nonlinear_verbose > 0) {
              class_alloc(pvecback,pba->bg_size*sizeof(double),pnl->error_message);
              class_call(background_at_tau(pba,pnl->tau[index_tau],pba->short_info,pba->inter_normal,&last_index,pvecback),
                         pba->error_message,
                         pnl->error_message);
              a = pvecback[pba->index_bg_a];
              z = pba->a_today/a-1.;
              fprintf(stdout,
                      " -> [WARNING:] index_pk=%d Halofit non-linear corrections could not be computed at redshift z=%5.2f and higher.\n    This is because k_max is too small for Halofit to be able to compute the scale k_NL at this redshift.\n    If non-linear corrections at such high redshift really matter for you,\n    just try to increase one of the parameters P_k_max_h/Mpc or P_k_max_1/Mpc or halofit_min_k_max (the code will take the max of these parameters) until reaching desired z.\n",
                      index_pk,z);
              free(pvecback);
            }
          }
        }
        else {
          /* if Halofit found k_max too small at a previous
             time/redhsift, use 1 as the non-linear correction for all
             higher redshifts/earlier times. */
          for (index_k=0; index_k<pnl->k_size; index_k++) {
            pnl->nl_corr_density[index_pk][index_tau * pnl->k_size + index_k] = 1.;
          }
        }

      }//end loop over pk_type

    }//end loop over tau

    /* free allocated arrays */

    /*
    for (index_tau = pnl->tau_size-1; index_tau>=0; index_tau--) {
      for (index_k=0; index_k<pnl->k_size; index_k++) {
        fprintf(stdout,"%e  %e\n",pnl->k[index_k],pnl->nl_corr_density[index_tau * pnl->k_size + index_k]);
      }
      fprintf(stdout,"\n\n");
    }
    */
  //     if(ic_ic_size != 0){
  //   ppm->ic_ic_size[ppt->index_md_scalars] = ic_ic_size;
  //   ppm->ic_size[ppt->index_md_scalars] = ic_size;
  // }
    // fprintf(stderr, "icic %d ic %d\n", ppm->ic_ic_size[ppt->index_md_scalars],ppm->ic_size[ppt->index_md_scalars]);

    free(pk_l);
    free(pk_nl);
    free(lnk_l);
    free(lnpk_l);
    free(ddlnpk_l);

  } // end of Halofit part

  else {
    class_stop(pnl->error_message,
               "Your non-linear method variable is set to %d, out of the range defined in nonlinear.h",pnl->method);
  }

  return _SUCCESS_;
}

/**
 * Free all memory space allocated by nonlinear_init().
 *
 *
 * @param pnl Input: pointer to nonlineard structure (to be freed)
 * @return the error status
 */

int nonlinear_free(
                   struct nonlinear *pnl
                   ) {
  int index_pk;

  if (pnl->method > nl_none) {

    if (pnl->method == nl_halofit) {
      free(pnl->k);
      free(pnl->tau);
      for(index_pk=0;index_pk<pnl->pk_size;++index_pk){
        free(pnl->nl_corr_density[index_pk]);
        free(pnl->k_nl[index_pk]);
      }
      free(pnl->nl_corr_density);
      free(pnl->k_nl);
    }
  }

  if (pnl->has_pk_eq == _TRUE_) {
    free(pnl->pk_eq_tau);
    free(pnl->pk_eq_w_and_Omega);
    free(pnl->pk_eq_ddw_and_ddOmega);
  }

  return _SUCCESS_;

}

/**
 * Calculation of the linear matter power spectrum, used to get the
 * nonlinear one.  This is partially redundent with a more elaborate
 * version of this calculation performed later in the spectra
 * module. At some point the organisation will change to avoid this
 * redundency.
 *
 * @param pba       Input: pointer to background structure
 * @param ppt       Input: pointer to perturbation structure
 * @param ppm       Input: pointer to primordial structure
 * @param pnl       Input: pointer to nonlinear structure
 * @param index_pk  Input: index of component are we looking at (total matter or cdm+baryons?)
 * @param index_tau Input: index of conformal time at which we want to do the calculation
 * @param pk_l      Output: linear spectrum at the relevant time
 * @param lnk       Output: array log(wavenumber)
 * @param lnpk      Output: array of log(P(k)_linear)
 * @param ddlnpk    Output: array of second derivative of log(P(k)_linear) wrt k, for spline interpolation
 * @return the error status
 */

int nonlinear_pk_l(
                   struct background *pba,
                   struct perturbs *ppt,
                   struct primordial *ppm,
                   struct nonlinear *pnl,
                   int index_pk,
                   int index_tau,
                   double *pk_l,
                   double *lnk,
                   double *lnpk,
                   double *ddlnpk) {

  int index_md;
  int index_k;
  int index_delta;
  int index_ic1,index_ic2,index_ic1_ic2;
  double * primordial_pk;
  double source_ic1,source_ic2;

  index_md = ppt->index_md_scalars;
<<<<<<< HEAD
=======

  if ((pnl->has_pk_m == _TRUE_) && (index_pk == pnl->index_pk_m)) {
    index_delta = ppt->index_tp_delta_m;
  }
  else if ((pnl->has_pk_cb == _TRUE_) && (index_pk == pnl->index_pk_cb)) {
    index_delta = ppt->index_tp_delta_cb;
  }
  else {
    class_stop(pnl->error_message,"P(k) is set neither to total matter nor to cold dark matter + baryons");
  }

>>>>>>> 59d45a27
  class_alloc(primordial_pk,ppm->ic_ic_size[index_md]*sizeof(double),pnl->error_message);

  for (index_k=0; index_k<pnl->k_size; index_k++) {

    class_call(primordial_spectrum_at_k(ppm,
                                        index_md,
                                        linear,
                                        pnl->k[index_k],
                                        primordial_pk),
               ppm->error_message,
               pnl->error_message);

    pk_l[index_k] = 0;

    /* part diagonal in initial conditions */
    for (index_ic1 = 0; index_ic1 < ppm->ic_size[index_md]; index_ic1++) {

      index_ic1_ic2 = index_symmetric_matrix(index_ic1,index_ic1,ppm->ic_size[index_md]);

      source_ic1 = ppt->sources[index_md]
        [index_ic1 * ppt->tp_size[index_md] + index_delta]
        [index_tau * ppt->k_size[index_md] + index_k];

      pk_l[index_k] += 2.*_PI_*_PI_/pow(pnl->k[index_k],3)
<<<<<<< HEAD
        *source_ic1*source_ic1*primordial_pk[index_ic1_ic2];
        // fprintf(stdout, "source_ic1 %e index_ic1 %d psp->ic_size[index_md] %d \n", source_ic1,index_ic1,ppm->ic_size[index_md]);
=======
        *source_ic1*source_ic1
        *primordial_pk[index_ic1_ic2];

>>>>>>> 59d45a27
    }

    /* part non-diagonal in initial conditions */
    for (index_ic1 = 0; index_ic1 < ppm->ic_size[index_md]; index_ic1++) {
      for (index_ic2 = index_ic1+1; index_ic2 < ppm->ic_size[index_md]; index_ic2++) {

        index_ic1_ic2 = index_symmetric_matrix(index_ic1,index_ic2,ppm->ic_size[index_md]);

        if (ppm->is_non_zero[index_md][index_ic1_ic2] == _TRUE_) {

          source_ic1 = ppt->sources[index_md]
            [index_ic1 * ppt->tp_size[index_md] + index_delta]
            [index_tau * ppt->k_size[index_md] + index_k];

          source_ic2 = ppt->sources[index_md]
            [index_ic2 * ppt->tp_size[index_md] + index_delta]
            [index_tau * ppt->k_size[index_md] + index_k];

          pk_l[index_k] += 2.*2.*_PI_*_PI_/pow(pnl->k[index_k],3)
            *source_ic1*source_ic2
            *primordial_pk[index_ic1_ic2]; // extra 2 factor (to include the symmetric term ic2,ic1)

        }
      }
    }
    // fprintf(stdout, "k %e Pk %e \n", pnl->k[index_k],pk_l[index_k]);
    lnk[index_k] = log(pnl->k[index_k]);
    lnpk[index_k] = log(pk_l[index_k]);

  }

  class_call(array_spline_table_columns(lnk,
                                        pnl->k_size,
                                        lnpk,
                                        1,
                                        ddlnpk,
                                        _SPLINE_NATURAL_,
                                        pnl->error_message),
             pnl->error_message,
             pnl->error_message);

  free(primordial_pk);

  return _SUCCESS_;

}

/**
 * Calculation of the nonlinear matter power spectrum with Halofit
 * (includes Takahashi 2012 + Bird 2013 revisions).
 *
 * At high redshift it is possible that the non-linear corrections are
 * so small that they can be computed only by going to very large
 * wavenumbers. Thius, for some combination of (z, k_max), the
 * calculation is not possible. In this case a _FALSE_ will be
 * returned in the flag halofit_found_k_max.
 *
 * @param ppr         Input: pointer to precision structure
 * @param pba         Input: pointer to background structure
 * @param ppt         Input: pointer to perturbation structure
 * @param ppm         Input: pointer to primordial structure
 * @param pnl         Input/Output: pointer to nonlinear structure
 * @param index_pk    Input: index of component are we looking at (total matter or cdm+baryons?)
 * @param tau         Input: conformal time at which we want to do the calculation
 * @param pk_l        Input: linear spectrum at the relevant time
 * @param pk_nl       Output: non linear spectrum at the relevant time
 * @param lnk_l       Input: array log(wavenumber)
 * @param lnpk_l      Input: array of log(P(k)_linear)
 * @param ddlnpk_l    Input: array of second derivative of log(P(k)_linear) wrt k, for spline interpolation
 * @param k_nl        Output: non-linear wavenumber
 * @param halofit_found_k_max Ouput: flag cocnerning the status of the calculation (_FALSE_ if not possible)
 * @return the error status
 */

int nonlinear_halofit(
                      struct precision *ppr,
                      struct background *pba,
                      struct perturbs *ppt,
                      struct primordial *ppm,
                      struct nonlinear *pnl,
                      int index_pk,
                      double tau,
                      double *pk_l,
                      double *pk_nl,
                      double *lnk_l,
                      double *lnpk_l,
                      double *ddlnpk_l,
                      double *k_nl,
                      short * halofit_found_k_max
                      ) {

  double Omega_m,Omega_v,fnu,Omega0_m, w0, dw_over_da_fld, integral_fld;

  /** Determine non linear ratios (from pk) **/

  int index_k;
  double pk_lin,pk_quasi,pk_halo,rk;
  double sigma,rknl,rneff,rncur,d1,d2;
  double diff,xlogr1,xlogr2,rmid;

  double gam,a,b,c,xmu,xnu,alpha,beta,f1,f2,f3;
  double pk_linaa;
  double y;
  double f1a,f2a,f3a,f1b,f2b,f3b,frac;

  double * pvecback;

  int last_index=0;
  int counter;
  double sum1,sum2,sum3;
  double anorm;

  double *integrand_array;
  int integrand_size;
  int index_ia_k;
  int index_ia_pk;
  int index_ia_sum;
  int index_ia_ddsum;
  /*
  int index_ia_sum2;
  int index_ia_ddsum2;
  int index_ia_sum3;
  int index_ia_ddsum3;
  */
  int ia_size;
  int index_ia;

  double k_integrand;
  double lnpk_integrand;

  double R;

  double * w_and_Omega;

  class_alloc(pvecback,pba->bg_size*sizeof(double),pnl->error_message);

<<<<<<< HEAD

  Omega0_m = (pba->Omega0_cdm + pba->Omega0_b + pba->Omega0_ncdm_tot + pba->Omega0_dcdm);
=======
  Omega0_m = pba->Omega0_cdm + pba->Omega0_b + pba->Omega0_ncdm_tot + pba->Omega0_dcdm;

  if ((pnl->has_pk_m == _TRUE_) && (index_pk == pnl->index_pk_m)) {
    fnu = pba->Omega0_ncdm_tot/Omega0_m;
  }
  else if ((pnl->has_pk_cb == _TRUE_) && (index_pk == pnl->index_pk_cb)) {
    fnu = 0.;
  }
  else {
    class_stop(pnl->error_message,"P(k) is set neither to total matter nor to cold dark matter + baryons");
  }

  if (pnl->has_pk_eq == _FALSE_) {
>>>>>>> 59d45a27

    /* default method to compute w0 = w_fld today, Omega_m(tau) and Omega_v=Omega_DE(tau),
       all required by HALFIT fitting formulas */

    class_call(background_w_fld(pba,pba->a_today,&w0,&dw_over_da_fld,&integral_fld), pba->error_message, pnl->error_message);

    class_call(background_at_tau(pba,tau,pba->long_info,pba->inter_normal,&last_index,pvecback),
               pba->error_message,
               pnl->error_message);

    Omega_m = pvecback[pba->index_bg_Omega_m];
    Omega_v = 1.-pvecback[pba->index_bg_Omega_m]-pvecback[pba->index_bg_Omega_r];

  }
  else {

    /* alternative method called Pk_equal, described in 0810.0190 and
                      1601.07230, extending the range of validity of
                      HALOFIT from constant w to (w0,wa) models. In that
                      case, some effective values of w0(tau_i) and
                      Omega_m(tau_i) have been pre-computed in the
                      input module, and we just ned to interpolate
                      within tabulated arrays, to get them at the
                      current tau value. */

    class_alloc(w_and_Omega,pnl->pk_eq_size*sizeof(double),pnl->error_message);

    class_call(array_interpolate_spline(
                                        pnl->pk_eq_tau,
                                        pnl->pk_eq_tau_size,
                                        pnl->pk_eq_w_and_Omega,
                                        pnl->pk_eq_ddw_and_ddOmega,
                                        pnl->pk_eq_size,
                                        tau,
                                        &last_index,
                                        w_and_Omega,
                                        pnl->pk_eq_size,
                                        pnl->error_message),
               pnl->error_message,
               pnl->error_message);

    w0 = w_and_Omega[pnl->index_pk_eq_w];
    Omega_m = w_and_Omega[pnl->index_pk_eq_Omega_m];
    Omega_v = 1.-Omega_m;

    free(w_and_Omega);
  }

  anorm    = 1./(2*pow(_PI_,2));

  /*      Until the 17.02.2015 the values of k used for integrating sigma(R) quantities needed by Halofit where the same as in the perturbation module.
          Since then, we sample these integrals on more values, in order to get more precise integrals (thanks Matteo Zennaro for noticing the need for this).

     We create a temporary integrand_array which columns will be:
     - k in 1/Mpc
     - just linear P(k) in Mpc**3
     - 1/(2(pi**2)) P(k) k**2 exp(-(kR)**2) or 1/(2(pi**2)) P(k) k**2 2 (kR) exp(-(kR)**2) or 1/(2(pi**2)) P(k) k**2 4 (kR)(1-kR) exp(-(kR)**2)
     - second derivative of previous line with spline
  */

  index_ia=0;
  class_define_index(index_ia_k,     _TRUE_,index_ia,1);
  class_define_index(index_ia_pk,    _TRUE_,index_ia,1);
  class_define_index(index_ia_sum,   _TRUE_,index_ia,1);
  class_define_index(index_ia_ddsum, _TRUE_,index_ia,1);
  ia_size = index_ia;
  integrand_size=(int)(log(pnl->k[pnl->k_size-1]/pnl->k[0])/log(10.)*ppr->halofit_k_per_decade)+1;
  class_alloc(integrand_array,integrand_size*ia_size*sizeof(double),pnl->error_message);

  //fprintf(stderr,"Omega_m=%e,  fnu=%e\n",Omega0_m,fnu);

  /* we fill integrand_array with values of k and P(k) using interpolation */

  last_index=0;
  for (index_k=0; index_k < integrand_size; index_k++) {

    k_integrand=pnl->k[0]*pow(10.,index_k/(ppr->halofit_k_per_decade));

    class_call(array_interpolate_spline(lnk_l,
                                        pnl->k_size,
                                        lnpk_l,
                                        ddlnpk_l,
                                        1,
                                        log(k_integrand),
                                        &last_index,
                                        &lnpk_integrand,
                                        1,
                                        pnl->error_message),
               pnl->error_message,
               pnl->error_message);

    integrand_array[index_k*ia_size + index_ia_k] = k_integrand;
    integrand_array[index_k*ia_size + index_ia_pk] = exp(lnpk_integrand);

  }

  class_call(background_at_tau(pba,tau,pba->long_info,pba->inter_normal,&last_index,pvecback),
             pba->error_message,
             pnl->error_message);

  Omega_m = pvecback[pba->index_bg_Omega_m];
  Omega_v = 1.-pvecback[pba->index_bg_Omega_m]-pvecback[pba->index_bg_Omega_r];

  // for debugging:
  //printf("Call Halofit at z=%e\n",pba->a_today/pvecback[pba->index_bg_a]-1.);

  /* minimum value of R such that the integral giving sigma_R is
     converged.  The parameter halofit_sigma_precision should be
     understood as follows: we trust our calculation of sigma(R) as
     long as the integral reaches a value k_max such that the factor
     exp(-(Rk_max)**2) is already as low as halofit_sigma_precisio,
     shoing that the integreal is converged.  In practise this
     condition is tested only for R_max, the highest value of R in our
     bisection algorithm. Hence a smaller value of
     halofit_sigma_precision will lead to a more precise halofit
     result at the *highest* redshift at which halofit can make
     computations, at the expense of requiring a larger k_max; but
     this parameter is not relevant for the precision on P_nl(k,z) at
     other redshifts, so there is normally no need to change i
   */

  R=sqrt(-log(ppr->halofit_sigma_precision))/integrand_array[(integrand_size-1)*ia_size + index_ia_k];

  class_call(nonlinear_halofit_integrate(
                                         pnl,
                                         integrand_array,
                                         integrand_size,
                                         ia_size,
                                         index_ia_k,
                                         index_ia_pk,
                                         index_ia_sum,
                                         index_ia_ddsum,
                                         R,
                                         halofit_integral_one,
                                         &sum1
                                         ),
             pnl->error_message,
             pnl->error_message);

  sigma  = sqrt(sum1);


  /* the following error should not stop the code: it will arrive
     inevitably at some large redshift, and then the code should not
     stop, but just give up computing P_NL(k,z). This is why we have a
     special error handling here (using class_test_except and free()
     commands to avoid memory leaks, and calling this whole function
     not through a class_call) */

  /*
  class_test_except(sigma < 1.,
                    pnl->error_message,
                    free(pvecback);free(integrand_array),
                    "Your k_max=%g 1/Mpc is too small for Halofit to find the non-linearity scale z_nl at z=%g. Increase input parameter P_k_max_h/Mpc or P_k_max_1/Mpc",
                    pnl->k[pnl->k_size-1],
                    pba->a_today/pvecback[pba->index_bg_a]-1.);
  */

  if (sigma < 1.) {
    * halofit_found_k_max = _FALSE_;
    free(pvecback);
    free(integrand_array);
    return _SUCCESS_;
  }
  else {
    * halofit_found_k_max = _TRUE_;
  }

  xlogr1 = log(R)/log(10.);

  /* maximum value of R in the bisection algorithm leading to the
     determination of R_nl.  For this value we can make a
     conservaitive guess: 1/halofit_min_k_nonlinear, where
     halofit_min_k_nonlinear is the minimum value of k at which we ask
     halofit to give us an estimate of P_nl(k,z). By assumption we
     treat all smaller k's as linear, so we know that
     sigma(1/halofit_min_k_nonlinear) must be <<1 (and if it is not
     the test below will alert us) */

  R=1./ppr->halofit_min_k_nonlinear;

  /* corresponding value of sigma_R */
  class_call(nonlinear_halofit_integrate(
                                         pnl,
                                         integrand_array,
                                         integrand_size,
                                         ia_size,
                                         index_ia_k,
                                         index_ia_pk,
                                         index_ia_sum,
                                         index_ia_ddsum,
                                         R,
                                         halofit_integral_one,
                                         &sum1
                                         ),
             pnl->error_message,
             pnl->error_message);

  sigma  = sqrt(sum1);

  class_test(sigma > 1.,
             pnl->error_message,
             "Your input value for the precision parameter halofit_min_k_nonlinear=%e is too large, such that sigma(R=1/halofit_min_k_nonlinear)=% > 1. For self-consistency, it should have been <1. Decrease halofit_min_k_nonlinear",
             ppr->halofit_min_k_nonlinear,sigma);

  xlogr2 = log(R)/log(10.);

  counter = 0;
  do {
    rmid = pow(10,(xlogr2+xlogr1)/2.0);
    counter ++;

    class_call(nonlinear_halofit_integrate(
                                           pnl,
                                           integrand_array,
                                           integrand_size,
                                           ia_size,
                                           index_ia_k,
                                           index_ia_pk,
                                           index_ia_sum,
                                           index_ia_ddsum,
                                           rmid,
                                           halofit_integral_one,
                                           &sum1
                                           ),
             pnl->error_message,
             pnl->error_message);

    sigma  = sqrt(sum1);

    diff = sigma - 1.0;

    if (diff > ppr->halofit_tol_sigma){
      xlogr1=log10(rmid);
    }
    else if (diff < -ppr->halofit_tol_sigma) {
      xlogr2 = log10(rmid);
    }

    /* The first version of this test woukld let the code continue: */
    /*
    class_test_except(counter > _MAX_IT_,
                      pnl->error_message,
                      free(pvecback);free(integrand_array),
                      "could not converge within maximum allowed number of iterations");
    */
    /* ... but in this situation it sounds better to make it stop and return an error! */
    class_test(counter > _MAX_IT_,
               pnl->error_message,
               "could not converge within maximum allowed number of iterations");

  } while (fabs(diff) > ppr->halofit_tol_sigma);

  /* evaluate all the other integrals at R=rmid */

  class_call(nonlinear_halofit_integrate(
                                         pnl,
                                         integrand_array,
                                         integrand_size,
                                         ia_size,
                                         index_ia_k,
                                         index_ia_pk,
                                         index_ia_sum,
                                         index_ia_ddsum,
                                         rmid,
                                         halofit_integral_two,
                                         &sum2
                                         ),
             pnl->error_message,
             pnl->error_message);

  class_call(nonlinear_halofit_integrate(
                                         pnl,
                                         integrand_array,
                                         integrand_size,
                                         ia_size,
                                         index_ia_k,
                                         index_ia_pk,
                                         index_ia_sum,
                                         index_ia_ddsum,
                                         rmid,
                                         halofit_integral_three,
                                         &sum3
                                         ),
             pnl->error_message,
             pnl->error_message);

  sigma  = sqrt(sum1);
  d1 = -sum2/sum1;
  d2 = -sum2*sum2/sum1/sum1 - sum3/sum1;

  rknl  = 1./rmid;
  rneff = -3.-d1;
  rncur = -d2;

  *k_nl = rknl;

  //fprintf(stderr,"Here\n");

  for (index_k = 0; index_k < pnl->k_size; index_k++){

    rk = pnl->k[index_k];

    if (rk > ppr->halofit_min_k_nonlinear) {

      pk_lin = pk_l[index_k]*pow(pnl->k[index_k],3)*anorm;
      // printf("pk_lin %e k %e\n", pk_lin,pnl->k[index_k]);
      /* in original halofit, this is the beginning of the function halofit() */

      /*SPB11: Standard halofit underestimates the power on the smallest
       * scales by a factor of two. Add an extra correction from the
       * simulations in Bird, Viel,Haehnelt 2011 which partially accounts for
       * this.*/
      /*SPB14: This version of halofit is an updated version of the fit to the massive neutrinos
       * based on the results of Takahashi 2012, (arXiv:1208.2701).
       */
      gam=0.1971-0.0843*rneff+0.8460*rncur;
      a=1.5222+2.8553*rneff+2.3706*rneff*rneff+0.9903*rneff*rneff*rneff+ 0.2250*rneff*rneff*rneff*rneff-0.6038*rncur+0.1749*Omega_v*(1.+w0);
      a=pow(10,a);
      b=pow(10, (-0.5642+0.5864*rneff+0.5716*rneff*rneff-1.5474*rncur+0.2279*Omega_v*(1.+w0)));
      c=pow(10, 0.3698+2.0404*rneff+0.8161*rneff*rneff+0.5869*rncur);
      xmu=0.;
      xnu=pow(10,5.2105+3.6902*rneff);
      alpha=fabs(6.0835+1.3373*rneff-0.1959*rneff*rneff-5.5274*rncur);
      beta=2.0379-0.7354*rneff+0.3157*pow(rneff,2)+1.2490*pow(rneff,3)+0.3980*pow(rneff,4)-0.1682*rncur + fnu*(1.081 + 0.395*pow(rneff,2));

      if(fabs(1-Omega_m)>0.01) { /*then omega evolution */
        f1a=pow(Omega_m,(-0.0732));
        f2a=pow(Omega_m,(-0.1423));
        f3a=pow(Omega_m,(0.0725));
        f1b=pow(Omega_m,(-0.0307));
        f2b=pow(Omega_m,(-0.0585));
        f3b=pow(Omega_m,(0.0743));
        frac=Omega_v/(1.-Omega_m);
        f1=frac*f1b + (1-frac)*f1a;
        f2=frac*f2b + (1-frac)*f2a;
        f3=frac*f3b + (1-frac)*f3a;
      }
      else {
        f1=1.;
        f2=1.;
        f3=1.;
      }

      y=(rk/rknl);
      pk_halo = a*pow(y,f1*3.)/(1.+b*pow(y,f2)+pow(f3*c*y,3.-gam));
      pk_halo=pk_halo/(1+xmu*pow(y,-1)+xnu*pow(y,-2))*(1+fnu*(0.977-18.015*(Omega0_m-0.3)));
      // rk is in 1/Mpc, 47.48and 1.5 in Mpc**-2, so we need an h**2 here (Credits Antonio J. Cuesta)
      pk_linaa=pk_lin*(1+fnu*47.48*pow(rk/pba->h,2)/(1+1.5*pow(rk/pba->h,2)));
      pk_quasi=pk_lin*pow((1+pk_linaa),beta)/(1+pk_linaa*alpha)*exp(-y/4.0-pow(y,2)/8.0);

      pk_nl[index_k] = (pk_halo+pk_quasi)/pow(pnl->k[index_k],3)/anorm;
      /* in original halofit, this is the end of the function halofit() */
    }
    else {
      pk_nl[index_k] = pk_l[index_k];
    }
    // printf("pk_lin %e pk_nl[index_k] %e pnl->k[index_k] %e \n",pk_lin,pk_nl[index_k],pnl->k[index_k]);
  }

  free(pvecback);
  free(integrand_array);
  return _SUCCESS_;
}

/**
 * Internal routione of Halofit. In original Halofit, this is
 * equivalent to the function wint()
*/

int nonlinear_halofit_integrate(
                                struct nonlinear *pnl,
                                double * integrand_array,
                                int integrand_size,
                                int ia_size,
                                int index_ia_k,
                                int index_ia_pk,
                                int index_ia_sum,
                                int index_ia_ddsum,
                                double R,
                                enum halofit_integral_type type,
                                double * sum
                                ) {

  double k,pk,x2,integrand;
  int index_k;
  double anorm = 1./(2*pow(_PI_,2));

    for (index_k=0; index_k < integrand_size; index_k++) {
      k = integrand_array[index_k*ia_size + index_ia_k];
      pk = integrand_array[index_k*ia_size + index_ia_pk];
      x2 = k*k*R*R;

      integrand = pk*k*k*anorm*exp(-x2);
      if (type == halofit_integral_two) integrand *= 2.*x2;
      if (type == halofit_integral_three) integrand *= 4.*x2*(1.-x2);

      integrand_array[index_k*ia_size + index_ia_sum] = integrand;
    }

    /* fill in second derivatives */
    class_call(array_spline(integrand_array,
                            ia_size,
                            integrand_size,
                            index_ia_k,
                            index_ia_sum,
                            index_ia_ddsum,
                            _SPLINE_NATURAL_,
                            pnl->error_message),
               pnl->error_message,
               pnl->error_message);

    /* integrate */
    class_call(array_integrate_all_spline(integrand_array,
                                          ia_size,
                                          integrand_size,
                                          index_ia_k,
                                          index_ia_sum,
                                          index_ia_ddsum,
                                          sum,
                                          pnl->error_message),
               pnl->error_message,
               pnl->error_message);

  return _SUCCESS_;
}<|MERGE_RESOLUTION|>--- conflicted
+++ resolved
@@ -131,12 +131,6 @@
   double * pvecback;
   int last_index;
   double a,z;
-<<<<<<< HEAD
-  enum halofit_statement halofit_found_k_max;
-  /** Summary
-   *
-   * (a) First deal with the case where non non-linear corrections requested */
-=======
   short halofit_found_k_max;
 
   /** Define flags and indices (so few that no dedicated routine needed) */
@@ -155,7 +149,6 @@
   pnl->pk_size = index_pk;
 
   /** (a) First deal with the case where non non-linear corrections requested */
->>>>>>> 59d45a27
 
   if (pnl->method == nl_none) {
     if (pnl->nonlinear_verbose > 0)
@@ -424,8 +417,6 @@
   double source_ic1,source_ic2;
 
   index_md = ppt->index_md_scalars;
-<<<<<<< HEAD
-=======
 
   if ((pnl->has_pk_m == _TRUE_) && (index_pk == pnl->index_pk_m)) {
     index_delta = ppt->index_tp_delta_m;
@@ -437,7 +428,6 @@
     class_stop(pnl->error_message,"P(k) is set neither to total matter nor to cold dark matter + baryons");
   }
 
->>>>>>> 59d45a27
   class_alloc(primordial_pk,ppm->ic_ic_size[index_md]*sizeof(double),pnl->error_message);
 
   for (index_k=0; index_k<pnl->k_size; index_k++) {
@@ -462,14 +452,9 @@
         [index_tau * ppt->k_size[index_md] + index_k];
 
       pk_l[index_k] += 2.*_PI_*_PI_/pow(pnl->k[index_k],3)
-<<<<<<< HEAD
-        *source_ic1*source_ic1*primordial_pk[index_ic1_ic2];
-        // fprintf(stdout, "source_ic1 %e index_ic1 %d psp->ic_size[index_md] %d \n", source_ic1,index_ic1,ppm->ic_size[index_md]);
-=======
         *source_ic1*source_ic1
         *primordial_pk[index_ic1_ic2];
 
->>>>>>> 59d45a27
     }
 
     /* part non-diagonal in initial conditions */
@@ -606,10 +591,6 @@
 
   class_alloc(pvecback,pba->bg_size*sizeof(double),pnl->error_message);
 
-<<<<<<< HEAD
-
-  Omega0_m = (pba->Omega0_cdm + pba->Omega0_b + pba->Omega0_ncdm_tot + pba->Omega0_dcdm);
-=======
   Omega0_m = pba->Omega0_cdm + pba->Omega0_b + pba->Omega0_ncdm_tot + pba->Omega0_dcdm;
 
   if ((pnl->has_pk_m == _TRUE_) && (index_pk == pnl->index_pk_m)) {
@@ -623,7 +604,6 @@
   }
 
   if (pnl->has_pk_eq == _FALSE_) {
->>>>>>> 59d45a27
 
     /* default method to compute w0 = w_fld today, Omega_m(tau) and Omega_v=Omega_DE(tau),
        all required by HALFIT fitting formulas */

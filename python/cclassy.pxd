--- conflicted
+++ resolved
@@ -64,7 +64,6 @@
         double w0_fld
         double wa_fld
         double cs2_fld
-<<<<<<< HEAD
         double H1
         double H2
         double H3
@@ -85,12 +84,10 @@
         double H18
         double H19
         double H20
-=======
         double Omega0_ur
         double Omega0_dcdmdr
         double Omega0_scf
 
->>>>>>> a662333c
         int bt_size
 
     cdef struct thermo:
